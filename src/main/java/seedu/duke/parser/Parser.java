--- conflicted
+++ resolved
@@ -5,16 +5,7 @@
 import java.util.regex.Matcher;
 import java.util.regex.Pattern;
 
-import seedu.duke.commands.EditCommand;
-import seedu.duke.commands.ExitCommand;
-<<<<<<< HEAD
-import seedu.duke.commands.ViewCommand;
-=======
-import seedu.duke.commands.Command;
-import seedu.duke.commands.AddCommand;
-import seedu.duke.commands.DeleteCommand;
-import seedu.duke.commands.HelpCommand;
->>>>>>> 5882cd41
+import seedu.duke.commands.*;
 import seedu.duke.entries.Category;
 import seedu.duke.exceptions.InvalidArgumentsException;
 import seedu.duke.exceptions.InvalidCategoryException;
@@ -40,16 +31,8 @@
      *                                   incorrect format.
      * @throws MissingArgumentsException If required arguments are missing.
      */
-<<<<<<< HEAD
-    public Command parseUserInput(String userInput) throws
-            InvalidCommandException,
-            InvalidArgumentsException,
-            MissingArgumentsException,
-            InvalidCategoryException {
-=======
-    public Command parseUserInput(String userInput) throws InvalidCommandException, InvalidArgumentsException,
-            MissingArgumentsException {
->>>>>>> 5882cd41
+    public Command parseUserInput(String userInput)
+            throws InvalidCommandException, InvalidArgumentsException, MissingArgumentsException {
         logger.entering(Parser.class.getName(), "parseUserInput()");
         userInput = userInput.trim();
         if (userInput.isEmpty()) {
@@ -87,10 +70,6 @@
             logger.exiting(Parser.class.getName(), "parseUserInput()");
             throw new InvalidCommandException(MessageConstants.MESSAGE_INVALID_COMMAND);
         }
-<<<<<<< HEAD
-=======
-
->>>>>>> 5882cd41
     }
 
     private Command parseByeCommand() {
@@ -115,7 +94,8 @@
      *                                   integer format.
      * @throws MissingArgumentsException If required ID is not entered.
      */
-    private Command parseDeleteCommand(String arguments) throws InvalidArgumentsException, MissingArgumentsException {
+    private Command parseDeleteCommand(String arguments)
+            throws InvalidArgumentsException, MissingArgumentsException {
         logger.entering(Parser.class.getName(), "parseDeleteCommand()");
         logger.info("Parsing delete command with arguments: " + arguments);
         if (arguments.isEmpty()) {
