package seedu.duke.commands;

import seedu.duke.constants.MessageConstants;
import seedu.duke.entrylog.EntryLog;
import seedu.duke.exceptions.InvalidArgumentsException;
import seedu.duke.exceptions.InvalidEntryIdException;

import java.util.logging.Level;
import java.util.logging.Logger;

/**
 * Represents the delete feature in PocketPal. Users may specify
 * the index of the entry to be deleted
 * e.g., <code>/delete 10</code>
 */
public class DeleteCommand extends Command {
    private static Logger logger = Logger.getLogger(DeleteCommand.class.getName());

    private Integer entryId;

    public DeleteCommand(Integer inputId) {
        this.entryId = inputId - 1;
    }

    public Integer getEntryId() {
        return this.entryId;
    }

    /**
     * Deletes Entry object from entry log
     *
     * @param entries List of entries to delete from
     */
    @Override
<<<<<<< HEAD
    public void executor(EntryLog entries) throws InvalidArgumentsException, InvalidEntryIdException {
        if(entryId < 0 || entryId >= entries.getSize()){
=======
    public void execute(EntryLog entries) throws InvalidArgumentsException, InvalidEntryIdException {
        if (entryId < 0 || entryId >= entries.getSize()) {
>>>>>>> 5882cd41
            logger.log(Level.WARNING, "Input entry ID is invalid");
            throw new InvalidEntryIdException(MessageConstants.MESSAGE_INVALID_ID);
        }
        entries.delete(entryId);
    }
}<|MERGE_RESOLUTION|>--- conflicted
+++ resolved
@@ -32,13 +32,9 @@
      * @param entries List of entries to delete from
      */
     @Override
-<<<<<<< HEAD
-    public void executor(EntryLog entries) throws InvalidArgumentsException, InvalidEntryIdException {
+    public void executor(EntryLog entries)
+            throws InvalidArgumentsException, InvalidEntryIdException {
         if(entryId < 0 || entryId >= entries.getSize()){
-=======
-    public void execute(EntryLog entries) throws InvalidArgumentsException, InvalidEntryIdException {
-        if (entryId < 0 || entryId >= entries.getSize()) {
->>>>>>> 5882cd41
             logger.log(Level.WARNING, "Input entry ID is invalid");
             throw new InvalidEntryIdException(MessageConstants.MESSAGE_INVALID_ID);
         }
