package seedu.duke.ui;

import seedu.duke.constants.MessageConstants;
import seedu.duke.constants.UIConstants;
import seedu.duke.entries.Entry;
import seedu.duke.util.UIUtil;

import java.util.List;

public class UI {
    public void print(String output) {
        System.out.print(output);
    }

    public void printLine() {
        print(UIConstants.LINE);
    }

    /**
     * Prompt the user to make an input
     */
    public void printAwaitUserInput() {
        print(UIConstants.USER_INPUT_PROMPT);
    }

    /**
     * Print formatted exception message to the UI.
     *
     * @param exception Exception to be printed
     */
    public void printException(Exception exception) {
        print(exception.getMessage());
        printLine();
    }

    /**
     * Print the exit message to the UI.
     */
    public void printExit() {
        print(MessageConstants.MESSAGE_EXIT);
        printLine();
    }

    /**
     * Returns a string based on the details of the Entry object and entryID
     * entered.
     *
     * @param entry   entry Object to be formatted
     * @param entryID ID of the entry Object
     * @return String of details about the entry
     */
    private String formatViewEntries(Entry entry, int entryID) {
        String description = entry.getDescription();
        double price = entry.getAmount();
        String category = entry.getCategoryString();
        return "<" + Integer.toString(entryID) + ">: " + description +
                " (" + category + ") - $" + UIUtil.formatPrice(price);
    }

    /**
     * Combines all individual entry strings into a list of entries and prints the
     * list, along with an acknowledgement
     * message.
     *
     * @param entryList List of entry objects with the user-specified length
     * @param category  String denoting the category requested by the user
     */
    public void printEntriesToBeViewed(List<Entry> entryList, String category) {
        StringBuilder finalString = new StringBuilder();
<<<<<<< HEAD
        finalString.append("These are the latest ")
                   .append(entryList.size())
                   .append(" entries")
                   .append(category != null
                           ? " from the " + category + " category."
                           : ".")
                   .append(System.lineSeparator());

        for (int index = 0; index < entryList.size(); index++) {
            String formattedEntry = formatViewEntries(entryList.get(index), index + 1);
            finalString.append(formattedEntry)
                       .append(System.lineSeparator());
=======
        finalString.append("These are the latest " + entryList.size() + " entries from the " + category +
                " category.\n");

        for (int index = 0; index < entryList.size(); index++) {
            String formattedEntry = formatViewEntries(entryList.get(index), index + 1);
            finalString.append(formattedEntry + "\n");
>>>>>>> 5882cd41
        }
        print(finalString.toString());
        printLine();
    }

<<<<<<< HEAD
    /**
     * Combines all individual entry strings into a list of entries and prints the list, along with an acknowledgement
     * message.
     *
     * @param entryList List of entry objects with the user-specified length
     */
    public void printEntriesToBeViewed(List<Entry> entryList) {
        printEntriesToBeViewed(entryList, null);
    }

=======
>>>>>>> 5882cd41
    // TODO: Add expenditure edited

    /**
     * Print formatted details of expenditure entry added to the UI.
     *
     * @param description Description of the entry
     * @param priceDouble Amount of the entry
     * @param category    Category of the entry
     */
    public void printExpenditureAdded(String description, double priceDouble, String category) {
        assert priceDouble >= 0 : "Expected a non-negative price";
        print(MessageConstants.MESSAGE_EXPENDITURE_ADDED
                + UIUtil.formatExpenditure(description, priceDouble, category));
        printLine();
    }

    /**
     * Print formatted details of expenditure entry added to the UI.
     *
     * @param entry Expenditure to be printed
     */
    public void printExpenditureAdded(Entry entry) {
        printExpenditureAdded(entry.getDescription(), entry.getAmount(), entry.getCategoryString());
    }

    /**
     * Print formatted details of expenditure entry edited in the UI.
     *
     * @param entry Expenditure to be printed
     */
    public void printExpenditureEdited(Entry entry) {
        print(MessageConstants.MESSAGE_EXPENDITURE_EDITED
                + UIUtil.formatExpenditure(entry.getDescription(), entry.getAmount(), entry.getCategoryString()));
        printLine();
    }

    /**
     * Print formatted details of expenditure entry deleted to the UI.
     *
     * @param description Description of the entry
     * @param priceDouble Amount of the entry
     * @param category    Category of the entry
     */
    public void printExpenditureDeleted(String description, double priceDouble, String category) {
        assert priceDouble >= 0 : "Expected a non-negative price";
        print(MessageConstants.MESSAGE_EXPENDITURE_DELETED
                + UIUtil.formatExpenditure(description, priceDouble, category));
        printLine();
    }

    /**
     * Print formatted details of expenditure entry deleted to the UI.
     *
     * @param entry Expenditure to be printed
     */
    public void printExpenditureDeleted(Entry entry) {
        printExpenditureAdded(entry.getDescription(), entry.getAmount(), entry.getCategoryString());
    }

    /**
     * Print the help message to the UI
     */
    public void printHelp() {
        print(MessageConstants.MESSAGE_HELP + MessageConstants.MESSAGE_ADD_COMMAND
                + MessageConstants.MESSAGE_DELETE_COMMAND + MessageConstants.MESSAGE_EDIT_COMMAND
                + MessageConstants.MESSAGE_VIEW_COMMAND + MessageConstants.MESSAGE_HELP_COMMAND
                + MessageConstants.MESSAGE_BYE_COMMAND);
        printLine();
    }

    /**
     * Print the welcome message to the UI
     */
    public void printWelcome() {
        print(MessageConstants.MESSAGE_WELCOME);
        printLine();
    }
}<|MERGE_RESOLUTION|>--- conflicted
+++ resolved
@@ -42,8 +42,7 @@
     }
 
     /**
-     * Returns a string based on the details of the Entry object and entryID
-     * entered.
+     * Returns a string based on the details of the Entry object and entryID entered.
      *
      * @param entry   entry Object to be formatted
      * @param entryID ID of the entry Object
@@ -59,15 +58,13 @@
 
     /**
      * Combines all individual entry strings into a list of entries and prints the
-     * list, along with an acknowledgement
-     * message.
+     * list, along with an acknowledgement message.
      *
      * @param entryList List of entry objects with the user-specified length
      * @param category  String denoting the category requested by the user
      */
     public void printEntriesToBeViewed(List<Entry> entryList, String category) {
         StringBuilder finalString = new StringBuilder();
-<<<<<<< HEAD
         finalString.append("These are the latest ")
                    .append(entryList.size())
                    .append(" entries")
@@ -80,20 +77,11 @@
             String formattedEntry = formatViewEntries(entryList.get(index), index + 1);
             finalString.append(formattedEntry)
                        .append(System.lineSeparator());
-=======
-        finalString.append("These are the latest " + entryList.size() + " entries from the " + category +
-                " category.\n");
-
-        for (int index = 0; index < entryList.size(); index++) {
-            String formattedEntry = formatViewEntries(entryList.get(index), index + 1);
-            finalString.append(formattedEntry + "\n");
->>>>>>> 5882cd41
         }
         print(finalString.toString());
         printLine();
     }
 
-<<<<<<< HEAD
     /**
      * Combines all individual entry strings into a list of entries and prints the list, along with an acknowledgement
      * message.
@@ -104,8 +92,6 @@
         printEntriesToBeViewed(entryList, null);
     }
 
-=======
->>>>>>> 5882cd41
     // TODO: Add expenditure edited
 
     /**
