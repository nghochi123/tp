--- conflicted
+++ resolved
@@ -327,13 +327,9 @@
         String[] argumentsArray = arguments.split(" ");
         assert argumentsArray.length >= 1 : "User input must contain at least 1 argument";
         Pattern categoryPattern = Pattern.compile("(-c|-category)\\s+(\\w+(\\s+\\w+)*)");
-<<<<<<< HEAD
         Pattern viewCountPattern = Pattern.compile("\\S+");
-=======
-        Pattern viewCountPattern = Pattern.compile("\\d+");
         Pattern priceRangePattern = Pattern.compile("(?:-p|-price)\\s+(\\d+\\.*\\d*)\\s+" +
                                                     "(?:-p|-price)\\s+(\\d+\\.*\\d*)");
->>>>>>> e0232b0f
         Matcher matcher = viewCountPattern.matcher(arguments);
         matcher.find();
         viewCount = matcher.group(0);
