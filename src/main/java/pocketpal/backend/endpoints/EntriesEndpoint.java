package pocketpal.backend.endpoints;

import pocketpal.backend.constants.MiscellaneousConstants;
import pocketpal.communication.Request;
import pocketpal.communication.RequestParams;
import pocketpal.communication.Response;
import pocketpal.communication.ResponseStatus;
import pocketpal.data.entrylog.EntryLog;
import pocketpal.frontend.constants.MessageConstants;
import pocketpal.frontend.exceptions.InvalidArgumentsException;
import pocketpal.frontend.exceptions.InvalidCategoryException;
import pocketpal.frontend.exceptions.InvalidDateException;
import pocketpal.frontend.util.CategoryUtil;
import pocketpal.frontend.util.StringUtil;

import java.time.LocalDateTime;
import java.time.format.DateTimeFormatter;
import java.util.logging.Logger;

public class EntriesEndpoint extends Endpoint {
    private static final Logger logger = Logger.getLogger(EntriesEndpoint.class.getName());
    private final EntryLog entries;

    public EntriesEndpoint(EntryLog entries) {
        this.entries = entries;
    }

    /**
     * Main entry point for handling GET request
     *
     * @param request Request to be processed
     * @return Response with requested data
     */
    @Override
    public Response handleGet(Request request) {
        logger.info("/entries [GET]: request received");
        assert request != null;
        return request.hasParam(RequestParams.GET_SIZE)
                ? handleGetSize()
                : handleGetEntries(request);
    }

    /**
     * Get the number of entries
     *
     * @return Response with number of entries
     */
    private Response handleGetSize() {
        logger.info("/entries [GET]: request size");
        return new Response(ResponseStatus.OK, String.valueOf(entries.getSize()));
    }

    /**
     * Get entries by request parameters
     *
     * @param request The request should have the following data
     *                - data?: Number of recent entries to view, otherwise all entries will be returned.
     *                - params?: Entry filters
     * @return Response with requested entries
     */
    private Response handleGetEntries(Request request) {
        logger.info("/entries [GET]: request entries");

        try {
            // filter entries by parameters
            final EntryLog filteredEntries = handleGetEntriesFilter(request, entries);
            logger.info("/entries [GET]: OK" + request.getBody());
            if (!request.hasParam(RequestParams.NUM_ENTRIES)) {
                return new Response(ResponseStatus.OK, filteredEntries.serialise());
            }
            // return recent N entries
            final int numberOfEntriesRequested = getPositiveIntegerFromString(request
                    .getParam(RequestParams.NUM_ENTRIES));
            final EntryLog recentEntries = filteredEntries.getLatestEntries(numberOfEntriesRequested);
            return new Response(ResponseStatus.OK, recentEntries.serialise());
        } catch (InvalidCategoryException e) {
            logger.warning("/entries [GET]: unknown filter category" + request.getBody());
            return new Response(ResponseStatus.UNPROCESSABLE_CONTENT, MessageConstants.MESSAGE_INVALID_CATEGORY);
        } catch (InvalidDateException e) {
            logger.warning("/entries [GET]: invalid date");
            return new Response(ResponseStatus.UNPROCESSABLE_CONTENT, MessageConstants.MESSAGE_MIXED_DATE);
        } catch (NumberFormatException e) {
            logger.warning("/entries [GET]: invalid number of entries requested");
            return new Response(
                    ResponseStatus.UNPROCESSABLE_CONTENT,
                    MessageConstants.MESSAGE_INVALID_ID
            );
        } catch (InvalidArgumentsException e) {
            logger.warning("/entries [GET]: invalid arguments");
            return new Response(ResponseStatus.UNPROCESSABLE_CONTENT, e.getMessage());
        }
    }

    /**
     * Helper method for filtering entries based on request parameters.
     *
     * @param request The request should have the following data
     *                - param?: FILTER_BY_AMOUNT_START
     *                - param?: FILTER_BY_AMOUNT_END
     *                - param?: FILTER_BY_CATEGORY
     *                - param?: FILTER_BY_QUERY
     *                - param?: FILTER_BY_TIME_START
     *                - param?: FILTER_BY_TIME_END
     * @return Filtered entries if parameters exist, otherwise all entries
     * @throws InvalidCategoryException If category parameter is invalid
     */
    private EntryLog handleGetEntriesFilter(Request request, EntryLog entries) throws InvalidCategoryException,
            InvalidDateException, InvalidArgumentsException {
        logger.info("/entries [GET]: filtering entries");
        EntryLog filteredEntries = entries;
        final String category = request.getParam(RequestParams.FILTER_BY_CATEGORY);
        if (request.hasParam(RequestParams.FILTER_BY_CATEGORY)) {
            logger.info("/entries [GET]: filter by category - " + category);
            filteredEntries = filteredEntries.filterByCategory(CategoryUtil.convertStringToCategory(category));
        }

        if (request.hasParam(RequestParams.FILTER_BY_QUERY)) {
            String query = request.getParam(RequestParams.FILTER_BY_QUERY);
            logger.info("/entries: filter by query - " + query);
            filteredEntries = filteredEntries.filterByQuery(query);
        }

        // filter entries by amounts
        final boolean hasAmountStart = request.hasParam(RequestParams.FILTER_BY_AMOUNT_START);
        final boolean hasAmountEnd = request.hasParam(RequestParams.FILTER_BY_AMOUNT_END);
        final double filterAmountStart = hasAmountStart
                ? getAmountFromString(request.getParam(RequestParams.FILTER_BY_AMOUNT_START))
                : MiscellaneousConstants.AMOUNT_MIN_DOUBLE;
        final double filterAmountEnd = hasAmountEnd
                ? getAmountFromString(request.getParam(RequestParams.FILTER_BY_AMOUNT_END))
                : MiscellaneousConstants.AMOUNT_MAX_DOUBLE;
        logger.info("/entries [GET]: filter amount "
                + "(start: " + filterAmountStart
                + ", end: " + StringUtil.doubleToString(filterAmountEnd) + ")");
        filteredEntries = filteredEntries.filterByAmount(filterAmountStart, filterAmountEnd);

        // @@author leonghuenweng
        // filter entries by date
        boolean hasStartDate = request.hasParam(RequestParams.FILTER_BY_TIME_START);
        boolean hasEndDate = request.hasParam(RequestParams.FILTER_BY_TIME_END);
        boolean isFilterBetweenDates = hasStartDate && hasEndDate;
<<<<<<< HEAD
        boolean isFilterAmountRange = hasAmountStart && hasAmountEnd;
        boolean isFilterMinAmount = hasAmountStart && !hasAmountEnd;
        boolean isFilterMaxAmount = !hasAmountStart && hasAmountEnd;

        if (isFilterAmountRange) {
            double amountStart = Double.parseDouble(request.getParam(RequestParams.FILTER_BY_AMOUNT_START));
            double amountEnd = Double.parseDouble(request.getParam(RequestParams.FILTER_BY_AMOUNT_END));
            logger.info("/entries [GET]: filter by range (start: " + amountStart + ", end: " + amountEnd + ")");
            filteredEntries = filteredEntries.filterByAmount(amountStart, amountEnd);
        }
        if (isFilterMinAmount) {
            double amountStart = Double.parseDouble(request.getParam(RequestParams.FILTER_BY_AMOUNT_START));
            logger.info("/entries [GET]: filter by amount >= " + amountStart);
            filteredEntries = filteredEntries.filterByAmount(amountStart, Double.MAX_VALUE);
        }
        if (isFilterMaxAmount) {
            double amountEnd = Double.parseDouble(request.getParam(RequestParams.FILTER_BY_AMOUNT_END));
            logger.info("/entries [GET]: filter by amount <= " + amountEnd);
            filteredEntries = filteredEntries.filterByAmount(0, amountEnd);
        }
=======
>>>>>>> a3dbecf8
        if (isFilterBetweenDates) {
            String startDateString = request.getParam(RequestParams.FILTER_BY_TIME_START);
            String endDateString = request.getParam(RequestParams.FILTER_BY_TIME_END);
            DateTimeFormatter formatter = DateTimeFormatter.ofPattern("dd/MM/yyyy HH:mm");
            LocalDateTime startDateTime = LocalDateTime.parse(startDateString, formatter);
            LocalDateTime endDateTime = LocalDateTime.parse(endDateString, formatter);

            logger.info(
                    "/entries [GET]: filter by date (start: " + startDateString + ", end: " + endDateString + ")");
            filteredEntries = filteredEntries.filterBetweenDates(startDateTime, endDateTime);
        }
        // @@author

        return filteredEntries;
    }
}<|MERGE_RESOLUTION|>--- conflicted
+++ resolved
@@ -139,29 +139,6 @@
         boolean hasStartDate = request.hasParam(RequestParams.FILTER_BY_TIME_START);
         boolean hasEndDate = request.hasParam(RequestParams.FILTER_BY_TIME_END);
         boolean isFilterBetweenDates = hasStartDate && hasEndDate;
-<<<<<<< HEAD
-        boolean isFilterAmountRange = hasAmountStart && hasAmountEnd;
-        boolean isFilterMinAmount = hasAmountStart && !hasAmountEnd;
-        boolean isFilterMaxAmount = !hasAmountStart && hasAmountEnd;
-
-        if (isFilterAmountRange) {
-            double amountStart = Double.parseDouble(request.getParam(RequestParams.FILTER_BY_AMOUNT_START));
-            double amountEnd = Double.parseDouble(request.getParam(RequestParams.FILTER_BY_AMOUNT_END));
-            logger.info("/entries [GET]: filter by range (start: " + amountStart + ", end: " + amountEnd + ")");
-            filteredEntries = filteredEntries.filterByAmount(amountStart, amountEnd);
-        }
-        if (isFilterMinAmount) {
-            double amountStart = Double.parseDouble(request.getParam(RequestParams.FILTER_BY_AMOUNT_START));
-            logger.info("/entries [GET]: filter by amount >= " + amountStart);
-            filteredEntries = filteredEntries.filterByAmount(amountStart, Double.MAX_VALUE);
-        }
-        if (isFilterMaxAmount) {
-            double amountEnd = Double.parseDouble(request.getParam(RequestParams.FILTER_BY_AMOUNT_END));
-            logger.info("/entries [GET]: filter by amount <= " + amountEnd);
-            filteredEntries = filteredEntries.filterByAmount(0, amountEnd);
-        }
-=======
->>>>>>> a3dbecf8
         if (isFilterBetweenDates) {
             String startDateString = request.getParam(RequestParams.FILTER_BY_TIME_START);
             String endDateString = request.getParam(RequestParams.FILTER_BY_TIME_END);
