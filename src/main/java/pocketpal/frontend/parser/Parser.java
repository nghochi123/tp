--- conflicted
+++ resolved
@@ -462,45 +462,24 @@
             logger.info("start date identified as: " + startDateString);
             isValidDate(startDateString);
             logger.info("start date verified");
-<<<<<<< HEAD
-            startDateString += " 00:00";
-=======
             arguments = arguments.replaceFirst(matcher.group(), "").trim();
             startDateString = startDateString + EntryConstants.EARLIEST_TIME;
->>>>>>> 8faf1976
         }
         if (!endDateString.isEmpty()) {
             logger.info("end date identified as: " + endDateString);
             isValidDate(endDateString);
             logger.info("end date verified");
-<<<<<<< HEAD
-            endDateString += " 23:59";
-=======
             arguments = arguments.replaceFirst(matcher.group(), "").trim();
             endDateString = endDateString + EntryConstants.LATEST_TIME;
->>>>>>> 8faf1976
         }
         if (startDateString.isEmpty() ^ endDateString.isEmpty()) {
             logger.info("Missing at least one date as view command request parameter");
             throw new MissingDateException(MessageConstants.MESSAGE_MISSING_DATE);
         }
-<<<<<<< HEAD
         dates[0] = startDateString;
         dates[1] = endDateString;
         return dates;
     }
-=======
-        Pattern viewCountPattern = Pattern.compile("\\S+");
-        matcher = viewCountPattern.matcher(arguments);
-        if (matcher.find()) {
-            viewCount = matcher.group(0);
-        }
-        if (viewCount.isEmpty()) {
-            viewCount = Integer.toString(Integer.MAX_VALUE);
-        }
-        try {
-            viewCountInt = Integer.parseInt(viewCount);
->>>>>>> 8faf1976
 
     
     /**
@@ -551,7 +530,6 @@
         }
     }
 
-<<<<<<< HEAD
     
     /** 
      * Checks if date is valid.
@@ -559,8 +537,6 @@
      * @param dateString User specified date.
      * @throws InvalidDateException If date is invalid.
      */
-=======
->>>>>>> 8faf1976
     private void isValidDate(String dateString) throws InvalidDateException {
         SimpleDateFormat simpleDateFormat = new SimpleDateFormat("dd/MM/yy");
         try {
