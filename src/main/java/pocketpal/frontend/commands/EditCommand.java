--- conflicted
+++ resolved
@@ -51,17 +51,8 @@
 
         Response response = backend.requestEndpointEntry(request);
         // throw errors if input values are erroneous
-<<<<<<< HEAD
         if (response.getResponseStatus() != ResponseStatus.OK) {
             throw new InvalidArgumentsException(response.getData());
-=======
-        if (response.getResponseStatus() == ResponseStatus.NOT_FOUND) {
-            throw new InvalidArgumentsException(MessageConstants.MESSAGE_NON_EXISTENT_ID
-                    + expenseId + System.lineSeparator() + MessageConstants.MESSAGE_INVALID_ID);
-        }
-        if (response.getResponseStatus() == ResponseStatus.UNPROCESSABLE_CONTENT) {
-            throw new InvalidCategoryException(MessageConstants.MESSAGE_INVALID_CATEGORY);
->>>>>>> 7488dce6
         }
 
         Entry newEntry = EntryParser.deserialise(response.getData());
