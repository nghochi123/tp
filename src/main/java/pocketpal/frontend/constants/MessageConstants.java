package pocketpal.frontend.constants;

public final class MessageConstants {
    public static final String NEWLINE = System.lineSeparator();
    public static final String LOGO = " _____           _        _   _____      _" + NEWLINE
            + "|  __ \\         | |      | | |  __ \\    | |" + NEWLINE
            + "| |__) |__   ___| | _____| |_| |__) |_ _| |" + NEWLINE
            + "|  ___/ _ \\ / __| |/ / _ \\ __|  ___/ _` | |" + NEWLINE
            + "| |  | (_) | (__|   <  __/ |_| |  | (_| | |" + NEWLINE
            + "|_|   \\___/ \\___|_|\\_\\___|\\__|_|   \\__,_|_|";
    public static final String CATEGORY = "Category: ";
    public static final String DESCRIPTION = "Description: ";
    public static final String PRICE = "Price: $";

    // Command Messages
    public static final String MESSAGE_EXIT = "Bye. See you again :)" + NEWLINE;
    public static final String MESSAGE_ENTRY_ADDED = "The following entry has been added:" + NEWLINE;
    public static final String MESSAGE_ENTRY_DELETED = "The following entry has been deleted:" + NEWLINE;
    public static final String MESSAGE_ENTRY_EDITED = "The following entry has been updated:" + NEWLINE;
    public static final String MESSAGE_NO_ENTRIES = "There are no entries available." + NEWLINE;
    public static final String MESSAGE_ADD_COMMAND = "Add - Adds an expense to your current account." + NEWLINE
            + "Usage: /add -d <description> -c <category> -p <price>" + NEWLINE
            + "Options:" + NEWLINE
            + "-d <description>" + NEWLINE
            + "-c <category>" + NEWLINE
            + "-p <price>" + NEWLINE
            + "*All three options must be specified" + NEWLINE + NEWLINE;
    public static final String MESSAGE_ADD_COMMAND_EXMPLES = "See below for examples" + NEWLINE
            + "/add -d Apple Macbook Air -p 1300 -c Personal" + NEWLINE
<<<<<<< HEAD
            + "/add -p 1300 -c Personal -d Apple Macbook Air" + NEWLINE;
    public static final String MESSAGE_VALID_CATEGORIES = "Valid input categories are:" + NEWLINE
            + "CLOTHING, ENTERTAINMENT, FOOD," + NEWLINE
            + "TRANSPORTATION, MEDICAL, PERSONAL," + NEWLINE
            + "INCOME, UTILITIES, OTHERS" + NEWLINE + NEWLINE;
    public static final String MESSAGE_VALID_PRICE = "Valid input prices are:" + NEWLINE
            + "Positive numbers strictly ranging from 0.01 to 999999999.99" + NEWLINE + NEWLINE;
    public static final String MESSAGE_DELETE_COMMAND = "Delete - Deletes specified expense(s) from your expenditure."
=======
            + "/add -p 1300 -c Personal -d Apple Macbook Air" + NEWLINE + NEWLINE;
    public static final String MESSAGE_DELETE_COMMAND = "Delete - Deletes specified entry(s) from your account."
>>>>>>> d36444c7
            + NEWLINE
            + "Usage: /delete <index> [additional_index...]" + NEWLINE + NEWLINE
            + "See below for examples" + NEWLINE
            + "/delete 10 11 13 " + NEWLINE
<<<<<<< HEAD
            + "/delete 1" + NEWLINE;
    public static final String MESSAGE_EDIT_COMMAND = "Edit - Edits a specified expense in your current expenditure."
=======
            + "/delete 1" + NEWLINE + NEWLINE;
    public static final String MESSAGE_EDIT_COMMAND = "Edit - Edits a specified entry in your account."
>>>>>>> d36444c7
            + NEWLINE
            + "Usage: /edit <index> [options]" + NEWLINE
            + "Options:" + NEWLINE
            + "-d <description>" + NEWLINE
            + "-c <category>" + NEWLINE
<<<<<<< HEAD
            + "-p <price>" + NEWLINE + NEWLINE;
    public static final String MESSAGE_EDIT_COMMAND_EXMPLE = "See below for examples" + NEWLINE
            + "/edit 5 -d Grab to school -c Transportation -p 20.00" + NEWLINE;
    public static final String MESSAGE_VIEW_COMMAND = "View - Displays a list of your current expenditure."
=======
            + "-p <price>" + NEWLINE
            + "See below for examples" + NEWLINE
            + "/edit 5 -d Grab to school -c Transportation -p 20.00" + NEWLINE + NEWLINE;

    public static final String MESSAGE_VIEW_COMMAND = "View - Displays a list of your current entries."
>>>>>>> d36444c7
            + NEWLINE
            + "Usage: /view [count] [filter_options]" + NEWLINE
            + "Filter options:" + NEWLINE
            + "-c <category>" + NEWLINE
            + "-sp <startprice>" + NEWLINE
            + "-ep <endprice>" + NEWLINE
            + "-sd <startdate>, -ed <enddate>" + NEWLINE
            + "*Both `-sd` and `-ed` must be used together to filter by date." + NEWLINE + NEWLINE
            + "See below for examples" + NEWLINE
            + "/view 100 -c Transportation -sp 2.00 -ep 5.00" + NEWLINE
<<<<<<< HEAD
            + "/view -sd 21/11/97 -ed 22/11/97 -c Transportation -sp 2.00" + NEWLINE
            + "/view 10 -sd 21/11/97 -ed 22/12/97 -c Transportation -sp 2.00 -ep 6.00" + NEWLINE;
=======
            + "/view -sd 21/11/1997 -ed 22/11/1997 -c Transportation -sp 2.00" + NEWLINE
            + "/view 10 -sd 21/11/1997 -ed 22/12/1997 -c Transportation -sp 2.00 -ep 6.00" + NEWLINE + NEWLINE;
>>>>>>> d36444c7
    public static final String MESSAGE_HELP_COMMAND = "Help - Displays the help menu." + NEWLINE
            + "Usage: /help" + NEWLINE + NEWLINE
            + "For more help on a specific command, type `/help COMMAND_TYPE`" + NEWLINE
            + "The supported COMMAND_TYPE(s) are:" + NEWLINE
            + "add, delete, view, edit, bye, help" + NEWLINE + NEWLINE
            + "See below for examples" + NEWLINE
            + "/help add" + NEWLINE
            + "/help edit" + NEWLINE;
    public static final String MESSAGE_BYE_COMMAND = "Exit - Terminates PocketPal." + NEWLINE
            + "Usage: /bye" + NEWLINE;
    public static final String MESSAGE_WELCOME = "Welcome to" + NEWLINE
            + LOGO + NEWLINE + NEWLINE
            + "How may I help you?" + NEWLINE;
    public static final String MESSAGE_HELP = "PocketPal is a expense tracking app, "
            + "optimised for use via a Command Line Interface. " + NEWLINE
            + "Users can take advantage of the input flags for entering entries quickly." + NEWLINE
            + "Listed below are the various commands that are currently supported." + NEWLINE + NEWLINE;
    public static final String MESSAGE_HELP_MENU = "The available COMMAND_TYPE(s) are:" + NEWLINE
            + "/add: add an entry into entry log" + NEWLINE
            + "/delete: remove an entry from the entry log" + NEWLINE
            + "/edit: revise an existing entry" + NEWLINE
            + "/view: display all entries in the entry log" + NEWLINE
            + "/help: display a guide for available commands" + NEWLINE
            + "/bye: terminates the application" + NEWLINE + NEWLINE;
    public static final String MESSAGE_HELP_MENU_EXMPLES = "For more help on a specific command,"
            + "type `/help COMMAND_TYPE`." + NEWLINE + NEWLINE
            + "See below for examples:" + NEWLINE
            + "/help add" + NEWLINE
            + "/help edit" + NEWLINE;


    // Exception Messages
    public static final String MESSAGE_EMPTY_INPUT = "Input cannot be empty." + NEWLINE
            + "Use /help for a list of supported commands!";
    public static final String MESSAGE_INVALID_COMMAND = "Please enter a valid command!";
    public static final String MESSAGE_INVALID_CATEGORY = "Please specify a valid category!" + NEWLINE + NEWLINE
            + "The available categories are:" + NEWLINE
            + "CLOTHING, ENTERTAINMENT, FOOD," + NEWLINE
            + "TRANSPORTATION, MEDICAL, PERSONAL, " + NEWLINE
            + "INCOME, UTILITIES, OTHERS";
    public static final String MESSAGE_INVALID_DESCRIPTION = "Description can only contain letters and numbers!";
    public static final String MESSAGE_ID_NOT_FOUND = "Entry not found. Please enter an ID from 1 to ";
    public static final String MESSAGE_NON_EXISTENT_ID = "Item ID does not exist: ";
    public static final String MESSAGE_INVALID_ID = "Please specify a valid integer from 1 to 2147483647!";
    public static final String MESSAGE_INVALID_AMOUNT = "Please enter a valid amount!" + NEWLINE
            + "1. Value should be between 0.01 and 999999999.99" + NEWLINE
            + "2. All non-zero integers specified after the -p option mustn't exceed the second decimal " +
            "point (20.40, 2023.0000)";
    public static final String MESSAGE_INVALID_AMOUNT_RANGE = "Please specify a valid range!" + NEWLINE
            + "Values should be between 0 and 1000000000";
    public static final String MESSAGE_UNKNOWN_OPTION = "Unknown option: ";
    public static final String MESSAGE_UNKNOWN_ARGUMENTS = "Unknown arguments: ";
    public static final String MESSAGE_MISSING_REQUIRED_OPTION = "Missing required options: ";
    public static final String MESSAGE_MISSING_OPTION_EDIT = "Please specify at least one option!";
    public static final String MESSAGE_MISSING_OPTION_ARG = "Missing argument for option: ";
    public static final String MESSAGE_MISSING_ID_EDIT = "Please specify the ID of the item you would like to " +
            "edit!";
    public static final String MESSAGE_MISSING_ID_DELETE = "Please specify the ID of the item you would like to " +
            "delete!";
    public static final String MESSAGE_INVALID_DATE =
            "Please specify date in dd/MM/yyyy format!" + System.lineSeparator()
                    + "dd - Day of month, from 01 - 31" + System.lineSeparator()
                    + "MM - Month of the year, from 01 - 12" + System.lineSeparator()
                    + "yyyy - Supported year, from 0001 - 9999";
    public static final String MESSAGE_MIXED_DATE = "Start date should not be after end date!";
    public static final String MESSAGE_MISSING_DATE = "Please enter BOTH the start and end date!";
    public static final String MESSAGE_INVALID_DATE_READ = "Date format not recognised.";
    public static final String MESSAGE_INVALID_SAVE_DATA = NEWLINE + "Warning: Save file contains invalid data. "
            + "The next operation will discard all saved entries." + NEWLINE;

    public static final String MESSAGE_INVALID_HELP_COMMAND = "Please specify a valid command to view guide!"
            + NEWLINE + NEWLINE
            + "The valid commands are:" + NEWLINE
            + "add, delete, edit, view, help, bye" + NEWLINE
            + "See below for examples:" + NEWLINE
            + "/help add" + NEWLINE
            + "/help delete";

    private MessageConstants() {
    }
}<|MERGE_RESOLUTION|>--- conflicted
+++ resolved
@@ -27,7 +27,6 @@
             + "*All three options must be specified" + NEWLINE + NEWLINE;
     public static final String MESSAGE_ADD_COMMAND_EXMPLES = "See below for examples" + NEWLINE
             + "/add -d Apple Macbook Air -p 1300 -c Personal" + NEWLINE
-<<<<<<< HEAD
             + "/add -p 1300 -c Personal -d Apple Macbook Air" + NEWLINE;
     public static final String MESSAGE_VALID_CATEGORIES = "Valid input categories are:" + NEWLINE
             + "CLOTHING, ENTERTAINMENT, FOOD," + NEWLINE
@@ -36,38 +35,21 @@
     public static final String MESSAGE_VALID_PRICE = "Valid input prices are:" + NEWLINE
             + "Positive numbers strictly ranging from 0.01 to 999999999.99" + NEWLINE + NEWLINE;
     public static final String MESSAGE_DELETE_COMMAND = "Delete - Deletes specified expense(s) from your expenditure."
-=======
-            + "/add -p 1300 -c Personal -d Apple Macbook Air" + NEWLINE + NEWLINE;
-    public static final String MESSAGE_DELETE_COMMAND = "Delete - Deletes specified entry(s) from your account."
->>>>>>> d36444c7
             + NEWLINE
             + "Usage: /delete <index> [additional_index...]" + NEWLINE + NEWLINE
             + "See below for examples" + NEWLINE
             + "/delete 10 11 13 " + NEWLINE
-<<<<<<< HEAD
             + "/delete 1" + NEWLINE;
     public static final String MESSAGE_EDIT_COMMAND = "Edit - Edits a specified expense in your current expenditure."
-=======
-            + "/delete 1" + NEWLINE + NEWLINE;
-    public static final String MESSAGE_EDIT_COMMAND = "Edit - Edits a specified entry in your account."
->>>>>>> d36444c7
             + NEWLINE
             + "Usage: /edit <index> [options]" + NEWLINE
             + "Options:" + NEWLINE
             + "-d <description>" + NEWLINE
             + "-c <category>" + NEWLINE
-<<<<<<< HEAD
             + "-p <price>" + NEWLINE + NEWLINE;
     public static final String MESSAGE_EDIT_COMMAND_EXMPLE = "See below for examples" + NEWLINE
             + "/edit 5 -d Grab to school -c Transportation -p 20.00" + NEWLINE;
     public static final String MESSAGE_VIEW_COMMAND = "View - Displays a list of your current expenditure."
-=======
-            + "-p <price>" + NEWLINE
-            + "See below for examples" + NEWLINE
-            + "/edit 5 -d Grab to school -c Transportation -p 20.00" + NEWLINE + NEWLINE;
-
-    public static final String MESSAGE_VIEW_COMMAND = "View - Displays a list of your current entries."
->>>>>>> d36444c7
             + NEWLINE
             + "Usage: /view [count] [filter_options]" + NEWLINE
             + "Filter options:" + NEWLINE
@@ -78,13 +60,8 @@
             + "*Both `-sd` and `-ed` must be used together to filter by date." + NEWLINE + NEWLINE
             + "See below for examples" + NEWLINE
             + "/view 100 -c Transportation -sp 2.00 -ep 5.00" + NEWLINE
-<<<<<<< HEAD
             + "/view -sd 21/11/97 -ed 22/11/97 -c Transportation -sp 2.00" + NEWLINE
             + "/view 10 -sd 21/11/97 -ed 22/12/97 -c Transportation -sp 2.00 -ep 6.00" + NEWLINE;
-=======
-            + "/view -sd 21/11/1997 -ed 22/11/1997 -c Transportation -sp 2.00" + NEWLINE
-            + "/view 10 -sd 21/11/1997 -ed 22/12/1997 -c Transportation -sp 2.00 -ep 6.00" + NEWLINE + NEWLINE;
->>>>>>> d36444c7
     public static final String MESSAGE_HELP_COMMAND = "Help - Displays the help menu." + NEWLINE
             + "Usage: /help" + NEWLINE + NEWLINE
             + "For more help on a specific command, type `/help COMMAND_TYPE`" + NEWLINE
