package pocketpal.frontend.constants;

public final class MessageConstants {
    public static final String NEWLINE = System.lineSeparator();
    public static final String LOGO = " _____           _        _   _____      _" + NEWLINE
            + "|  __ \\         | |      | | |  __ \\    | |" + NEWLINE
            + "| |__) |__   ___| | _____| |_| |__) |_ _| |" + NEWLINE
            + "|  ___/ _ \\ / __| |/ / _ \\ __|  ___/ _` | |" + NEWLINE
            + "| |  | (_) | (__|   <  __/ |_| |  | (_| | |" + NEWLINE
            + "|_|   \\___/ \\___|_|\\_\\___|\\__|_|   \\__,_|_|";
    public static final String CATEGORY = "Category: ";
    public static final String DESCRIPTION = "Description: ";
    public static final String PRICE = "Price: $";

    // Command Messages
    public static final String MESSAGE_EXIT = "Bye. See you again :)" + NEWLINE;
    public static final String MESSAGE_EXPENDITURE_ADDED = "The following expenditure has been added:" + NEWLINE;
    public static final String MESSAGE_EXPENDITURE_DELETED = "The following expenditure has been deleted:" + NEWLINE;
    public static final String MESSAGE_EXPENDITURE_EDITED = "The following expenditure has been updated:" + NEWLINE;
    public static final String MESSAGE_NO_ENTRIES = "There are no entries available." + NEWLINE;
    public static final String MESSAGE_ADD_COMMAND = "Add - Adds an expense to your current expenditure." + NEWLINE
            + "Usage: /add <-d | -description DESCRIPTION> [EXTRA_DESCRIPTION...] <-c | -category CATEGORY>" + " <-p " +
            "| -price PRICE>" + NEWLINE + NEWLINE;
    public static final String MESSAGE_DELETE_COMMAND = "Delete - Deletes specified expense(s) from your expenditure."
            + NEWLINE
            + "Usage: /delete <EXPENSE_ID> [ADDITIONAL_EXPENSE_ID...]" + NEWLINE + NEWLINE;
    public static final String MESSAGE_EDIT_COMMAND = "Edit - Edits a specified expense in your current expenditure."
            + NEWLINE
            + "Usage: /edit <EXPENSE_ID> [-c | -category NEW_CATEGORY] [-p | -price NEW_PRICE]" +
            " [-d | -description NEW_DESC]" + NEWLINE + NEWLINE;
    public static final String MESSAGE_VIEW_COMMAND = "View - Displays a list of your current expenditure."
            + NEWLINE
            + "Usage: /view [COUNT] [-c | -category CATEGORY] [-p | -price PRICE_MIN] [-p | -price PRICE_MAX]" +
            " [<-sd | -startdate START_DATE -ed | -enddate END_DATE>]" + NEWLINE + NEWLINE;
    public static final String MESSAGE_HELP_COMMAND = "Help - Displays the help menu." + NEWLINE
            + "Usage: /help" + NEWLINE + NEWLINE;
    public static final String MESSAGE_BYE_COMMAND = "Exit - Terminates PocketPal." + NEWLINE
            + "Usage: /bye" + NEWLINE;
    public static final String MESSAGE_WELCOME = "Welcome to" + NEWLINE
            + LOGO + NEWLINE + NEWLINE
            + "How may I help you?" + NEWLINE;
    public static final String MESSAGE_HELP = "PocketPal is a expense tracking app, "
            + "optimised for use via a Command Line Interface. " + NEWLINE
            + "Users can take advantage of the input flags for entering entries quickly." + NEWLINE
            + "Listed below are the various commands that are currently supported." + NEWLINE + NEWLINE;

    // Exception Messages
    public static final String MESSAGE_EMPTY_INPUT = "Use /help for a list of supported commands!";
    public static final String MESSAGE_INVALID_COMMAND = "Please enter a valid command!";
    public static final String MESSAGE_INVALID_CATEGORY = "Please specify a valid category!";
    public static final String MESSAGE_INVALID_DESCRIPTION = "Description can only contain letters and numbers!";
<<<<<<< HEAD
    public static final String MESSAGE_INVALID_ID = "Please enter a valid numerical index!";
    public static final String MESSAGE_INVALID_PRICE = "Please enter a valid price!";
    public static final String MESSAGE_INVALID_PRICE_RANGE = "Please specify a valid price range!";
    public static final String MESSAGE_UNKNOWN_OPTION = "Unknown option: ";
    public static final String MESSAGE_MISSING_REQUIRED_OPTION = "Missing required options: ";
    public static final String MESSAGE_MISSING_OPTION_EDIT = "Please specify at least one option!";
    public static final String MESSAGE_MISSING_OPTION_ARG = "Missing argument for option: ";
=======
    public static final String MESSAGE_INVALID_ID = "Please enter an integer from 1 to 2147483647.";
    public static final String MESSAGE_INVALID_AMOUNT = "Please enter a valid amount!" + NEWLINE
            + "Value should be between 0.01 and 999999999.99";
    public static final String MESSAGE_INVALID_AMOUNT_RANGE = "Please specify a valid range!" + NEWLINE
            + "Values should be between 0 and 1000000000";
>>>>>>> a3dbecf8
    public static final String MESSAGE_MISSING_ARGS_ADD = "Please specify the description, category and price!";
    public static final String MESSAGE_MISSING_PRICE_ADD = "Please specify the price using the '-p' flag!";
    public static final String MESSAGE_MISSING_DESCRIPTION_ADD = "Please specify the description using the '-d' flag!";
    public static final String MESSAGE_MISSING_CATEGORY_ADD = "Please specify the category using the '-c' flag!";
    public static final String MESSAGE_MISSING_ID_EDIT = "Please specify the ID of the expense you would like to " +
            "edit!";
    public static final String MESSAGE_MISSING_ID_DELETE = "Please specify the ID of the expense you would like to " +
            "delete!";
    public static final String MESSAGE_INVALID_DATE = "Please enter date in dd/MM/yyyy format" +
            " and make sure the date exists!";
    public static final String MESSAGE_MIXED_DATE = "start date should be before end date!";
    public static final String MESSAGE_MISSING_DATE = "Please enter BOTH the start and end date!";
    public static final String MESSAGE_INVALID_DATE_READ = "Date format not recognised.";

    private MessageConstants() {
    }
}<|MERGE_RESOLUTION|>--- conflicted
+++ resolved
@@ -49,21 +49,15 @@
     public static final String MESSAGE_INVALID_COMMAND = "Please enter a valid command!";
     public static final String MESSAGE_INVALID_CATEGORY = "Please specify a valid category!";
     public static final String MESSAGE_INVALID_DESCRIPTION = "Description can only contain letters and numbers!";
-<<<<<<< HEAD
-    public static final String MESSAGE_INVALID_ID = "Please enter a valid numerical index!";
-    public static final String MESSAGE_INVALID_PRICE = "Please enter a valid price!";
-    public static final String MESSAGE_INVALID_PRICE_RANGE = "Please specify a valid price range!";
-    public static final String MESSAGE_UNKNOWN_OPTION = "Unknown option: ";
-    public static final String MESSAGE_MISSING_REQUIRED_OPTION = "Missing required options: ";
-    public static final String MESSAGE_MISSING_OPTION_EDIT = "Please specify at least one option!";
-    public static final String MESSAGE_MISSING_OPTION_ARG = "Missing argument for option: ";
-=======
     public static final String MESSAGE_INVALID_ID = "Please enter an integer from 1 to 2147483647.";
     public static final String MESSAGE_INVALID_AMOUNT = "Please enter a valid amount!" + NEWLINE
             + "Value should be between 0.01 and 999999999.99";
     public static final String MESSAGE_INVALID_AMOUNT_RANGE = "Please specify a valid range!" + NEWLINE
             + "Values should be between 0 and 1000000000";
->>>>>>> a3dbecf8
+    public static final String MESSAGE_UNKNOWN_OPTION = "Unknown option: ";
+    public static final String MESSAGE_MISSING_REQUIRED_OPTION = "Missing required options: ";
+    public static final String MESSAGE_MISSING_OPTION_EDIT = "Please specify at least one option!";
+    public static final String MESSAGE_MISSING_OPTION_ARG = "Missing argument for option: ";
     public static final String MESSAGE_MISSING_ARGS_ADD = "Please specify the description, category and price!";
     public static final String MESSAGE_MISSING_PRICE_ADD = "Please specify the price using the '-p' flag!";
     public static final String MESSAGE_MISSING_DESCRIPTION_ADD = "Please specify the description using the '-d' flag!";
