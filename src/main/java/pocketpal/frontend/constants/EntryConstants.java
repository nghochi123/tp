--- conflicted
+++ resolved
@@ -10,18 +10,8 @@
     public static final String PERSONAL = "Personal";
     public static final String TRANSPORTATION = "Transportation";
     public static final String UTILITIES = "Utilities";
-<<<<<<< HEAD
-    public static final String COMMAND_ADD = "/add";
-    public static final String COMMAND_VIEW = "/view";
-    public static final String COMMAND_EDIT = "/edit";
-    public static final String COMMAND_DELETE = "/delete";
-    public static final String COMMAND_HELP = "/help";
-    public static final String COMMAND_BYE = "/bye";
-=======
     public static final String EARLIEST_TIME = " 00:00";
     public static final String LATEST_TIME = " 23:59";
-
->>>>>>> 8faf1976
 
     private EntryConstants() {
     }
