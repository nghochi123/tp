package pocketpal.commands;

import org.junit.jupiter.api.BeforeEach;
import org.junit.jupiter.api.DisplayName;
import org.junit.jupiter.api.Test;
import pocketpal.backend.constants.MiscellaneousConstants;
import pocketpal.data.EntryTestUtil;
import pocketpal.data.entry.Category;
import pocketpal.data.entry.Entry;
import pocketpal.data.entrylog.EntryLog;
import pocketpal.frontend.commands.ViewCommand;
import pocketpal.frontend.constants.MessageConstants;
import pocketpal.frontend.constants.UIConstants;
import pocketpal.frontend.exceptions.InvalidArgumentsException;
import pocketpal.frontend.ui.UI;

import java.io.ByteArrayOutputStream;
import java.io.PrintStream;

import static org.junit.jupiter.api.Assertions.assertDoesNotThrow;
import static org.junit.jupiter.api.Assertions.assertEquals;
import static org.junit.jupiter.api.Assertions.assertThrows;
import static org.junit.jupiter.api.Assertions.fail;
import static pocketpal.frontend.util.UIUtil.formatPrice;

@DisplayName("Test view command")
public class ViewCommandTest extends EntryTestUtil {
    private final ByteArrayOutputStream outContent = new ByteArrayOutputStream();

    private final Entry testEntry1 = new Entry("Macdonalds", 7.50, Category.FOOD);
    private final Entry testEntry2 = new Entry("Noodles", 9.40, Category.FOOD);
    private final Entry testEntry3 = new Entry("Cab", 10.80, Category.TRANSPORTATION);
    private final UI ui = new UI();
    private final EntryLog testEntries = new EntryLog();

    @BeforeEach
    void init() {
        testEntries.clearAllEntries();
        TEST_BACKEND.clearData();
        testEntries.addEntry(testEntry1);
        testEntries.addEntry(testEntry2);
        testEntries.addEntry(testEntry3);
        addEntry(testEntry1);
        addEntry(testEntry2);
        addEntry(testEntry3);
        System.setOut(new PrintStream(outContent));
    }

    @Test
    @DisplayName("Test view by price range")
    void testViewByPriceRange() {
        try {
            ViewCommand testCommand =
<<<<<<< HEAD
                    assertDoesNotThrow(() -> new ViewCommand(Integer.MAX_VALUE, null,
                            7.00, 10.50,"",""));
=======
                    assertDoesNotThrow(() -> new ViewCommand(Integer.MAX_VALUE, null, 7.00, 10.50, "", ""));
>>>>>>> b8bf3acd
            testCommand.execute(TEST_UI, TEST_BACKEND);
            double expectedTotalExpenditure = 0;
            for (int index = 1; index <= 2; index++) {
                expectedTotalExpenditure += testEntries.getEntry(index).getAmount();
            }
            double expectedTotalIncome = 0;
            StringBuilder expectedString = new StringBuilder();
            expectedString.append("These are the latest ")
                    .append((testEntries.getSize()) - 1)
                    .append(" entries.")
                    .append(System.lineSeparator());
<<<<<<< HEAD
            expectedString.append("Total expenditure: $" + formatPrice(expectedTotalExpenditure))
                    .append(System.lineSeparator());
            expectedString.append("Total income: $" + formatPrice(expectedTotalIncome))
                    .append(System.lineSeparator());
            for (int index = 1; index <= 2; index ++){
=======
            expectedString.append("Total expenditure: $" + expectedTotalPrice).append(System.lineSeparator());
            for (int index = 1; index <= 2; index++) {
>>>>>>> b8bf3acd
                String formattedEntry = ui.formatViewEntries(testEntries.getEntry(index), index);
                expectedString.append(formattedEntry).append(System.lineSeparator());
            }
            expectedString.append(UIConstants.LINE);
            assertEquals(expectedString.toString(), outContent.toString());
        } catch (Exception e) {
            fail("Unexpected exception");
        }
    }

    @Test
    @DisplayName("Positive test for execute method for viewCommand")
    void testExecuteMethod() {
        ViewCommand viewCommand1 = new ViewCommand(10, Category.ENTERTAINMENT,
                MiscellaneousConstants.AMOUNT_MIN_DOUBLE, MiscellaneousConstants.AMOUNT_MAX_DOUBLE,
                "20/11/19 23:30", "20/11/20 23:30");
        assertDoesNotThrow(() -> viewCommand1.execute(TEST_UI, TEST_BACKEND));
    }

    @Test
    @DisplayName("Test execute method with invalid number of entries to view")
    void testExecuteMethod_invalidNumber() {
        ViewCommand viewCommand2 = new ViewCommand(0, Category.ENTERTAINMENT,
                MiscellaneousConstants.AMOUNT_MIN_DOUBLE, MiscellaneousConstants.AMOUNT_MAX_DOUBLE,
                "20/11/19 23:30", "20/11/20 23:30");
        Exception invalidArgumentsException = assertThrows(InvalidArgumentsException.class,
                () -> viewCommand2.execute(TEST_UI, TEST_BACKEND));
        assertEquals(invalidArgumentsException.getMessage(), MessageConstants.MESSAGE_INVALID_NUMBER_OF_ENTRIES);
    }

}<|MERGE_RESOLUTION|>--- conflicted
+++ resolved
@@ -23,6 +23,7 @@
 import static org.junit.jupiter.api.Assertions.fail;
 import static pocketpal.frontend.util.UIUtil.formatPrice;
 
+
 @DisplayName("Test view command")
 public class ViewCommandTest extends EntryTestUtil {
     private final ByteArrayOutputStream outContent = new ByteArrayOutputStream();
@@ -34,7 +35,7 @@
     private final EntryLog testEntries = new EntryLog();
 
     @BeforeEach
-    void init() {
+    void init(){
         testEntries.clearAllEntries();
         TEST_BACKEND.clearData();
         testEntries.addEntry(testEntry1);
@@ -48,15 +49,11 @@
 
     @Test
     @DisplayName("Test view by price range")
-    void testViewByPriceRange() {
-        try {
+    void testViewByPriceRange(){
+        try{
             ViewCommand testCommand =
-<<<<<<< HEAD
                     assertDoesNotThrow(() -> new ViewCommand(Integer.MAX_VALUE, null,
                             7.00, 10.50,"",""));
-=======
-                    assertDoesNotThrow(() -> new ViewCommand(Integer.MAX_VALUE, null, 7.00, 10.50, "", ""));
->>>>>>> b8bf3acd
             testCommand.execute(TEST_UI, TEST_BACKEND);
             double expectedTotalExpenditure = 0;
             for (int index = 1; index <= 2; index++) {
@@ -68,16 +65,11 @@
                     .append((testEntries.getSize()) - 1)
                     .append(" entries.")
                     .append(System.lineSeparator());
-<<<<<<< HEAD
             expectedString.append("Total expenditure: $" + formatPrice(expectedTotalExpenditure))
                     .append(System.lineSeparator());
             expectedString.append("Total income: $" + formatPrice(expectedTotalIncome))
                     .append(System.lineSeparator());
             for (int index = 1; index <= 2; index ++){
-=======
-            expectedString.append("Total expenditure: $" + expectedTotalPrice).append(System.lineSeparator());
-            for (int index = 1; index <= 2; index++) {
->>>>>>> b8bf3acd
                 String formattedEntry = ui.formatViewEntries(testEntries.getEntry(index), index);
                 expectedString.append(formattedEntry).append(System.lineSeparator());
             }
@@ -90,7 +82,7 @@
 
     @Test
     @DisplayName("Positive test for execute method for viewCommand")
-    void testExecuteMethod() {
+    void testExecuteMethod(){
         ViewCommand viewCommand1 = new ViewCommand(10, Category.ENTERTAINMENT,
                 MiscellaneousConstants.AMOUNT_MIN_DOUBLE, MiscellaneousConstants.AMOUNT_MAX_DOUBLE,
                 "20/11/19 23:30", "20/11/20 23:30");
