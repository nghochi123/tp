package seedu.pocketpal.commands;

import org.junit.jupiter.api.BeforeEach;
import org.junit.jupiter.api.DisplayName;
import org.junit.jupiter.api.Test;
import seedu.pocketpal.backend.BackendTestUtil;
import seedu.pocketpal.data.entry.Category;
import seedu.pocketpal.data.entry.Entry;
import seedu.pocketpal.frontend.commands.DeleteCommand;

import static org.junit.jupiter.api.Assertions.assertDoesNotThrow;
import static org.junit.jupiter.api.Assertions.assertEquals;
import static org.junit.jupiter.api.Assertions.assertNull;
import static org.junit.jupiter.api.Assertions.fail;

@DisplayName("Test delete command")
<<<<<<< HEAD
public class DeleteCommandTest extends BackendTestUtil {
    private final Entry testEntry = new Entry("Rice", 8.50, Category.FOOD);
=======
public class DeleteCommandTest extends CommandTest {
    private final Entry testEntry1 = new Entry("Chicken Rice", 8.50, Category.FOOD);
    private final Entry testEntry2 = new Entry("Duck Rice", 8.50, Category.FOOD);
>>>>>>> 49240895

    @BeforeEach
    void init() {
        TEST_BACKEND.clearData();
        addEntry(testEntry1);
        addEntry(testEntry2);
    }

    @Test
    @DisplayName("Test constructor for DeleteCommand")
    void testDeleteCommand() {
        try {
            DeleteCommand deleteCommand = new DeleteCommand(new Integer[]{1});
            assertEquals(1, deleteCommand.getEntryId(0));
        } catch (Exception e) {
            fail("Unexpected exception");
        }
    }

    @Test
    @DisplayName("Test execute method in DeleteCommand")
    void testExecute() {
        try {
            DeleteCommand testCommand = assertDoesNotThrow(() -> new DeleteCommand(new Integer[]{2}));
            testCommand.execute(TEST_UI, TEST_BACKEND);
            assertNull(getEntryById(2));
        } catch (Exception e) {
            fail("Unexpected exception");
        }
    }

    @Test
    @DisplayName("Test multiple deletion of ")
    void testDeleteMultiple() {
        try {
            DeleteCommand testCommand = assertDoesNotThrow(() -> new DeleteCommand(new Integer[]{1, 2}));
            testCommand.execute(TEST_UI, TEST_BACKEND);
            assertNull(getEntryById(1));
            assertNull(getEntryById(2));
        } catch (Exception e) {
            fail("Unexpected exception");
        }
    }
}<|MERGE_RESOLUTION|>--- conflicted
+++ resolved
@@ -14,14 +14,9 @@
 import static org.junit.jupiter.api.Assertions.fail;
 
 @DisplayName("Test delete command")
-<<<<<<< HEAD
 public class DeleteCommandTest extends BackendTestUtil {
-    private final Entry testEntry = new Entry("Rice", 8.50, Category.FOOD);
-=======
-public class DeleteCommandTest extends CommandTest {
     private final Entry testEntry1 = new Entry("Chicken Rice", 8.50, Category.FOOD);
     private final Entry testEntry2 = new Entry("Duck Rice", 8.50, Category.FOOD);
->>>>>>> 49240895
 
     @BeforeEach
     void init() {
