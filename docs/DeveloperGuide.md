<!-- omit in toc -->

# Developer Guide

<!-- omit in toc -->

## Table of Contents

- [Developer Guide](#developer-guide)
  - [Table of Contents](#table-of-contents)
- [Design](#design)
  - [Architecture](#architecture)
  - [Frontend](#frontend)
    - [Parser](#parser)
    - [Commands](#commands)
      - [Add Command](#add-command)
      - [Delete Command](#delete-command)
      - [Edit Command](#edit-command)
        - [Overall class diagram for editing an Entry](#overall-class-diagram-for-editing-an-entry)
        - [Implementation](#implementation)
        - [Overall sequence diagram for editing an Entry](#overall-sequence-diagram-for-editing-an-entry)
      - [View Command](#view-command)
        - [Class diagram of view command](#class-diagram-of-view-command)
        - [Implementation](#implementation-1)
      - [Help Command](#help-command)
        - [Implementation](#implementation-2)
      - [Exit/Bye Command](#exitbye-command)
        - [Implementation](#implementation-3)
  - [Backend](#backend)
    - [Storage](#storage)
<<<<<<< HEAD
      - [Reading from Database](#reading-from-database)
      - [Writing to Database](#writing-to-database)
      - [Resetting Database](#resetting-database)
=======
>>>>>>> 9d77affc
    - [API](#api)
      - [Endpoints](#endpoints)
        - [Creating a request](#creating-a-request)
        - [Making a request](#making-a-request)
      - [Access all entries available](#access-all-entries-available)
        - [Get recent or all entries](#get-recent-or-all-entries)
      - [Add, modify, view or delete an entry](#add-modify-view-or-delete-an-entry)
        - [Add an entry](#add-an-entry)
        - [View a specific entry](#view-a-specific-entry)
        - [Delete an entry](#delete-an-entry)
        - [Modify an entry](#modify-an-entry)
  - [Data Structure](#data-structure)
  - [Communication](#communication)
- [Testing](#testing)
  - [Unit Tests](#unit-tests)
  - [Instructions for manual testing](#instructions-for-manual-testing)
    - [Feature Testing](#feature-testing)
    - [Add expense: /add](#add-expense-add)
    - [View expense: /view](#view-expense-view)
    - [Delete expense: /delete](#delete-expense-delete)
    - [Edit expense: /edit](#edit-expense-edit)
    - [Show help menu: /help](#show-help-menu-help)
    - [Terminate program: /bye](#terminate-program-bye)
  - [Testing with sample data (from file)](#testing-with-sample-data-from-file)
    - [Exceptions](#exceptions)
- [Product scope](#product-scope)
  - [Target user profile](#target-user-profile)
  - [Value proposition](#value-proposition)
- [User Stories](#user-stories)
- [Non-Functional Requirements](#non-functional-requirements)
- [Acknowledgements](#acknowledgements)
  - [Documentation](#documentation)
  - [Storage](#storage-1)
  - [Unit Tests](#unit-tests-1)

# Design

## Architecture

![PocketPal Architecture](./static/PocketPalArchitecture.png)

The diagram above illustrates the high-level overview of `PocketPal`.

__Main Components of PocketPal__

- The entry point to our application is `pocketpal.PocketPal`, which creates the `Frontnend` and `Backend` instances at
  launch.
- `PocketPal` also sets up logging for the application, which outputs the logs to `logs/logging.txt`.

__Frontend__
`Frontend` is made up of the following components

- `UI`: Handles display of user interface
- `Parser`: Converts text entered by users into `Command` if valid
- `Command`: Contains the instructions to be executed as input by the user

__Backend__
`Backend` is made up of the following components

- `Endpoint`: The parent component used by various endpoints (`EntryEndpoint` and `EntriesEndpoint`), where the frontend
  can send a `Request`
- `EntryLog`: The main data structure used for temporarily storing multiple `Entry` objects
- `Storage`: Reads data from, and writes data to the disk, which can be found at `data/storage.txt`

__Communication between `Frontend` and `Backend`__

- PocketPal uses the `Gson` library to serialise and deserialise objects where applicable, such as `Entry`
  and `EntryLog`.
- This allows us to standardise the communication framework between `Frontend` and `Backend`, by using a simplified HTTP
  model.
- Each endpoint takes in a `Request`, and returns a `Response` based on the requested data.

## Frontend

<!-- @@author adenteo -->

### Parser

The `Parser` class is a fundamental component instantiated as soon as PocketPal is initialised. Its __purpose__ is to
convert the user's input into structured data which then produces clear instructions for the rest of the program.

Some of its core features include:

- Breaking down user input and extracting the relevant data for further processing.
- Performing input validation and error handling to ensure that input data is in the correct format and ready to be
  processed.
- Converting the input data into the correct format and returning it as a `Command` class to be further processed by the
  application.

Here's a class diagram that shows the core structure of the `Parser` class.

![ParserClassDiagram](static/frontend/parser/ParserClassDiagram.png)

How `Parser` works:

1. When a user enters a command, the `Frontend` uses `Parser` to resolve the user input via `parseUserInput()`.
2. Within `parseUserInput()`, the corresponding `parseXCommand()` (`X` is a placeholder for the various command
   names[^1] e.g. `parseAddCommand()`, `parseDeleteCommand()`.)  is invoked to validate that the user input is in the
   correct format. Any exceptions will be thrown and their corresponding error messages will be shown to the user via
   the `ui` class.
2. If the user input is valid, an `XCommand` object containing the relevant data is created and returned.
   E.g. `parseAddCommand()` would create a `AddCommand` object containing the description, price and category.
3. From there, the `XCommand` is ready to be executed by the program. (All `XCommand` classes inherit from `Command` and
   have corresponding `execute()` that carry out their specific instructions.)

[^1]: A list of currently supported commands in PocketPal can be found [here](../../UserGuide.html/features/)

The Sequence Diagram below illustrates the interactions within the `Parser` component when a user inputs the following
command: `/add McDonalds -c Food -p 10.50`

![ParserSequenceDiagram](static/frontend/parser/ParserSequenceDiagram.png)

<div style="text-align: right;">
   <a href="#table-of-contents"> Back to Table of Contents </a>
</div>
<!-- @@author -->
<!-- @@author kaceycsn -->

### Commands

#### Add Command

The add entry mechanism is facilitated by `EntryLog`. Every instance of `AddCommand` is created with an `Entry`
instance.

The following sequence diagram shows how the add command work:

![AddCommandSequenceDiagram](static/frontend/commands/AddCommandSequenceDiagram.png)
![AddCommandSequenceDiagramReference](static/frontend/commands/AddCommandSequenceDiagramReference.png)

Given below is an example usage scenario and how the add mechanism behaves at each step.

Step 1. The user launches the application for the first time. The `EntryLog` will be initialized and contains no entry.

Step 2. The user executes `/add Lunch at McDonalds -category Food -price 19.9` command to add an `Entry` to
the `EntryLog`.

_***Note.*** The command will fail its execution if its format is incorrect, and no `Entry` will be added to
the `Entrylog`. An error message will be displayed informing the user._

Step 3. The command will be resolved by `Parser`, which would create an `AddCommmand` object.

Step 4. The `AddCommand` constructor creates and returns an `Entry` object containing the description, price and
category to be added.

Step 5. When `execute()` method is called, a `Request` object is created.

Step 6. From there, the `Request` is ready to be handled. `addEntry()` method is called and the new `Entry` is added to
the `EntryLog`.

Step 7. A success message is after the new `Entry` is added to the `EntryLog`.

The following activity diagram summarizes what happens when a user executes an add command:

![AddCommandActivityDiagram](static/frontend/commands/AddCommandActivityDiagram.png)

#### Delete Command

The 'delete' entry mechanism is facilitated by `EntryLog`.

Every instance of `DeleteCommand` is created with an Integer, which is the ID of the `Entry` to be deleted.

The following sequence diagram shows how the delete command work:

![DeleteCommandSequenceDiagram](static/frontend/commands/DeleteCommandSequenceDiagram.png)
![DeleteCommandSequenceDiagramGetResponse](static/frontend/commands/DeleteCommandSequenceDiagramDeleteResponse.png)
![DeleteCommandSequenceDiagramDeleteResponse](static/frontend/commands/DeleteCommandSequenceDiagramDeleteResponse.png)

Given below is an example usage scenario and how the delete mechanism behaves at each step.

Step 1. The user decides to remove an `Entry` from the `EntryLog` and executes `/delete 1` command.

_**Note:** The command will fail its execution if the index provided is invalid, and no `Entry` will be removed from
the `EntryLog`. An error message will be displayed informing the user._

Step 2. The command will be resolved by `Parser`, which would create an `DeleteCommmand` object containing the index of
the `Entry` to be deleted.

Step 3. When `execute()` method is called, a `Request` object is created.

Step 4. From there, the `Request` is ready to be handled. `deleteEntry()` method is called and the `Entry` is removed
from `EntryLog`.

Step 5. A success message is after the `Entry` is removed from `EntryLog`.

The following activity diagram summarizes what happens when a user executes a delete command:

![DeleteCommandActivityDiagram](static/frontend/commands/DeleteCommandActivityDiagram.png)

<!-- @@author leonghuenweng -->

#### Edit Command

##### Overall class diagram for editing an Entry

![EditCommandClassDiagram](static/frontend/commands/EditCommandClassDiagram.png)

##### Implementation

**Step 1.** User runs Edit command, specifying the ID of the entry to edit, as well as the new attributes of the
respective
fields.

**Step 2.** Parser extracts the relevant argument and returns a EditCommand object.

**Step 3.** The execute method of the EditCommand is called and a Request object is created. This request object
specifies
the modifications of the various fields.

**Step 4.** The Request object is then parsed as an argument to the Backend Class, which feeds this request as an
argument
to a method in the EntryEndpoint class.

**Step 5.** The EntryEndpoint class then finds and modifies the entry as specified by the user.

**Step 6.** Upon successful completion of the modification, the EntryEndpoint class returns a Response object to the
Backend class. The Response object contains the updated fields of the entry.

**Step 7.** The Backend class calls the save() method to update the Storage class with the edited entry.It then returns
the Response object to the execute function in the EditCommand object.

**Step 8.** The printExpenditureEdited method under the UI class is then called in the execute function and an
acknowledgement message is printed to the user.

##### Overall sequence diagram for editing an Entry

![img_1.png](static/frontend/commands/EditCommandSequenceDiagram.png)

#### View Command

##### Class diagram of view command

![ViewCommandClassDiagram.png](./static/viewCommandClassDiagram.png)
Class diagram above shows the methods called in the execute method of the
View Command object.

##### Implementation

![ViewCommandSequenceDiagram.png](static/frontend/commands/ViewCommandOverallSequenceDiagram.png)

**Step 1.** String of user arguments is fed into the parseViewCommand method in Parser object.

**Step 2.** The various filters such as price and dateTime are extracted from the argument String and fed into the
constructor of viewCommand.

**Step 3.** A request object is instantiated, with all the query parameters (eg price) as its attributes.

**Step 4.** The request is fed into the backend method requestEndpointEntries, which then sends this request to the
EntriesEndpoint class.

**Step 5.** A response object is then returned from EntriesEndpoint. This response contains the serialised form of all
relevant entries.

**Step 6.** The entries are then deserialised and fed into the ui printEntriesToBeViewed method, which prints the
details of each entry to the user.

#### Help Command

##### Implementation

**Step 1.** The Parser extracts the help command from the user input and calls the parseHelpCommand method.

**Step 2.** The execute method of the returned HelpCommand object is then called.

**Step 3.** In the execute method, the printHelp method of the UI Class is called and a fixed string displaying all
available commands is called.

#### Exit/Bye Command

##### Implementation

**Step 1.** The Parser extracts the bye command from the user input and calls the parseHelpCommand method.

**Step 2.** An ExitCommand is returned and since this command is the only command object with the isExit attribute set
as "true", the while loop of the program will terminate since !isExit is the loop condition.

<div style="text-align: right;">
   <a href="#table-of-contents"> Back to Table of Contents </a>
</div>
<!-- @@author -->

<!-- ### UI

<div style="text-align: right;">
   <a href="#table-of-contents"> Back to Table of Contents </a>
</div> -->

<!-- @@author jinxuan-owyong -->

## Backend

The backend uses a simplified RESTful API approach. This allows us to decouple code using the proven industry practices.
The following diagram illustrates the relationship between various classes involved in `Backend` as described in
the [application architecture](#architecture)

![Backend](./static/backend/BackendClassDiagram.png)

To find out more, visit the following sections:

- [Storage](#storage)
- [API](#api)
    - [Add, modify, view or delete an entry - `GET`](#add-modify-view-or-delete-an-entry)
    - [Access all entries available - `DELETE`, `GET`, `PATCH`, `POST`](#access-all-entries-available)

<div style="text-align: right;">
   <a href="#table-of-contents"> Back to Table of Contents </a>
</div>

<!-- @@author nghochi123 -->

### Storage

The `Storage` class is responsible for the serialization of `Entry` data into a csv-like syntax, as well as the
deserialization of that data back into `Entry` objects.

The main callable functions to be used are:

- `readFromDatabase()` - Deserializes data stored in text form back into `Entry` objects. Executed when PocketPal is
  instantiated
- `writeToDatabase()` - Serializes `Entry` objects in `EntryLog` into text form.
- `reset()` - Clears whatever is in the stored text file, without affecting what is in the current `EntryLog`.

The structure of the Storage class is as follows:

![StorageClassDiagram](static/backend/storage/StorageClassDiagram.png)

#### Reading from Database

The `readFromDatabase()` method is called from a `Backend` instance upon its instantiation, and reads from the database which comes in the form of a text file.

![StorageReadSequenceDiagram](static/backend/storage/StorageSequenceDiagramRead.png)

1. When a `Backend` instance is created, the constructor will call the `readFromDatabase()` method which first calls `makeFileIfNotExists()` to create a new database file if it does not exist.
2. The `readEntryLine()` method reads the data from the database file line by line, until there are no more lines to read. It then returns a list of `Entry` objects which is passed back to the `Backend` instance to be processed.
3. Two possible exceptions to be thrown are the `IOException` and the `InvalidReadFile` exceptions.

#### Writing to Database

The `writeFromDatabase()` method is called from a `Backend` instance through the `save()` method.

![StorageWriteSequenceDiagram](static/backend/storage/StorageSequenceDiagramWrite.png)

1. The `save()` method calls the `writeFromDatabase()` method which first calls `makeFileIfNotExists()` to create a new database file if it does not exist.
2. The `writeEntryLine()` method writes the data into the database file line by line, until there are no more lines to write. If successful, nothing is returned.
3. An `IOException` might be thrown in this method.

#### Resetting Database

The `reset()` method is called from a `Backend` instance through the `clearData()` method.

![StorageWriteSequenceDiagram](static/backend/storage/StorageSequenceDiagramReset.png)

1. The `clearData()` method calls the `reset()` method which first deletes the database file, then calls the `makeFileIfNotExists()` method to create a new database file. If successful, nothing is returned.
2. An `IOException` might be thrown in this method.

<div style="text-align: right;">
   <a href="#table-of-contents"> Back to Table of Contents </a>
</div>
<!-- @@author -->

<!-- @@author jinxuan-owyong -->

### API

#### Endpoints

![Endpoints](static/backend/endpoint/EndpointClassDiagram.png)

The sequence diagram for specific request handling at each endpoint can be viewed at their respective sections.

Each endpoint is a child class `Endpoint`. Currently, there are 2 endpoints available:

| Endpoint   | Method to call             |
| ---------- | -------------------------- |
| `/entry`   | `requestEntryEndpoint()`   |
| `/entries` | `requestEntriesEndpoint()` |

##### Creating a request

- To create a request, simply instantiate `pocketpal.communication.pocketpal.Request`
  with the desired request method.
- If there are any parameters associated with the request, you may add them using `addParam()`

```java
Request req = new Request(RequestMethod.PATCH);
req.addParam(RequestParams.EDIT_DESCRIPTION,"mango juice");
```

##### Making a request

- To call each endpoint, pass the `Request` into its corresponding method in the frontend.
- A `Response` will be returned to the frontend.

> All request body and parameter data should be serialised with `String.valueOf()` if not specified.

```java
Backend backend = new Backend();
Response res = backend.callEntryEndpoint(req);

if (res.getResponseStatus() != ResponseStatus.OK) {
   // handle status        
}

Entry entry = EntryParser.deserialise(res.getData());
// process entry
```

<div style="text-align: right;">
   <a href="#table-of-contents"> Back to Table of Contents </a>
</div>

#### Access all entries available

##### Get recent or all entries

`GET /entries`

<details>
   <summary>Sequence diagram</summary>

   <img alt="Entries Endpoint [GET] Sequence Diagram" src="./static/backend/endpoint/EntriesEndpointGetSequence.png" />

</details>

__Body__

Number of recent entries to view if present, otherwise all entries will be returned.

__Parameters__

__`GET_SIZE`__ boolean

- If present, response will contain the number of entries.
- Otherwise, the following filters will be applied to the entries:

__`FILTER_BY_AMOUNT_START`__ double

- If this is the only parameter, it will be used as a minimum amount filter.
- If both filter amount parameters are present, it will be used as a amount range filter.

__`FILTER_BY_AMOUNT_END`__ double

- If this is the only parameter, it will be used as a maximum amount filter.
- If both filter amount parameters are present, it will be used as a amount range filter.

__`FILTER_BY_CATEGORY`__ Category

- Filter entries by category

__`FILTER_BY_QUERY`__ String

- Filter entries by user query

__Responses__

| Status Code | Description           | Remarks                                                                       |
| ----------- | --------------------- | ----------------------------------------------------------------------------- |
| `200`       | OK                    | Gson-serialised `List<Entry>`, deserialise with `EntryLogParser::deserialise` |
| `422`       | Unprocessable Content | -                                                                             |

<div style="text-align: right;">
   <a href="#table-of-contents"> Back to Table of Contents </a>
</div>

#### Add, modify, view or delete an entry

##### Add an entry

`POST /entry`

<details>
   <summary>Sequence diagram</summary>

   <img alt="Entry Endpoint [POST] Sequence Diagram" src="./static/backend/endpoint/EntryEndpointPostSequence.png" />

</details>

__Body__

- Gson-serialised `Entry`, obtained using `Entry::serialise`

__Parameters__

N/A

__Responses__

| Status Code | Description | Remarks |
| ----------- | ----------- | ------- |
| `201`       | Created     | -       |

##### View a specific entry

`GET /entry`

<details>
   <summary>Sequence diagram</summary>

   <img alt="Entry Endpoint [GET] Sequence Diagram" src="./static/backend/endpoint/EntryEndpointGetSequence.png" />

</details>

__Body__

- 1-based index of entry to view _Required_

__Parameters__

N/A

__Responses__

| Status Code | Description | Remarks                                                              |
| ----------- | ----------- | -------------------------------------------------------------------- |
| `200`       | OK          | Gson-serialised `Entry`, deserialise with `EntryParser::deserialise` |
| `404`       | Not Found   | -                                                                    |

##### Delete an entry

`DELETE /entry`

<details>
   <summary>Sequence diagram</summary>

   <img alt="Entry Endpoint [DELETE] Sequence Diagram" src="./static/backend/endpoint/EntryEndpointDeleteSequence.png" />

</details>

__Body__

- 1-based index of entry to be deleted _Required_

__Parameters__

N/A

__Responses__

| Status Code | Description | Remarks                                                              |
| ----------- | ----------- | -------------------------------------------------------------------- |
| `200`       | OK          | Gson-serialised `Entry`, deserialise with `EntryParser::deserialise` |
| `404`       | Not Found   | -                                                                    |

##### Modify an entry

`PATCH /entry`

<details>
   <summary>Sequence diagram</summary>

   <img alt="Entry Endpoint [PATCH] Sequence Diagram" src="./static/backend/endpoint/EntryEndpointPatchSequence.png" />

</details>

__Body__

- 1-based index of entry to be deleted _Required_

__Parameters__

__`EDIT_AMOUNT`__ int

- The updated entry amount

__`EDIT_CATEGORY`__ Category

- The updated entry category

__`EDIT_DESCRIPTION`__ string

- The updated entry description

__Responses__

| Status Code | Description           | Remarks                                                              |
| ----------- | --------------------- | -------------------------------------------------------------------- |
| `200`       | OK                    | Gson-serialised `Entry`, deserialise with `EntryParser::deserialise` |
| `404`       | Not Found             | -                                                                    |
| `422`       | Unprocessable Content | -                                                                    |  |

<div style="text-align: right;">
   <a href="#table-of-contents"> Back to Table of Contents </a>
</div>

## Data Structure

We use the `EntryLog` data structure to keep track of the entries entered by the user.

![Data Structure Class Diagram](./static/data/DataStructureClassDiagram.png)

<div style="text-align: right;">
   <a href="#table-of-contents"> Back to Table of Contents </a>
</div>

## Communication

This project uses a simplified HTTP model, where the frontend sends a `Request` to the backend to perform data-related
operations. The backend returns a `Response`, which is then processed by the frontend

![Simplified HTTP Model](static/communication/SimplifiedHTTPClassDiagram.png)

<div style="text-align: right;">
   <a href="#table-of-contents"> Back to Table of Contents </a>
</div>
<!-- @@author -->

<!-- # Implementation -->

<!-- ## [Proposed] Undo/Redo feature -->

# Testing

## Unit Tests

We adopt the Arrange, Act, Assert pattern for unit tests in this project.
This allows us to achieve a structured unit tests while balancing code readability and maintainability, and allowing a
clear separation of the setup, operations and results.
For backend testing, we use utility classes such as `EntryTestUtil` and `BackendTestUtil` to reduce code repetition and
to simplify the testing process.

<details>
<summary>Example</summary>

  ```java

@DisplayName("Test /entries [GET]")
class TestEntriesGet extends EntryTestUtil {
    private static final EntryLog expectedEntryLog = new EntryLog();

    @BeforeEach
    void init() {
        TEST_BACKEND.clearData();
        expectedEntryLog.clearAllEntries();
    }

    @Test
    void entriesEndpointGET_recentEntries_correctEntries() {
        // Arrange
        addEntry(ENTRY_1);
        addEntry(ENTRY_2);
        addEntry(ENTRY_3);
        addEntry(ENTRY_4);
        expectedEntryLog.addEntry(ENTRY_3);
        expectedEntryLog.addEntry(ENTRY_4);

        // Act
        Request request = new Request(RequestMethod.GET); // recent 2 entries
        request.addParam(RequestParams.NUM_ENTRIES, "2");
        Response response = TEST_BACKEND.requestEndpointEntries(request);
        EntryLog returnedEntryLog = EntryLogParser.deserialise(response.getData());

        // Assert
        assertEquals(response.getResponseStatus(), ResponseStatus.OK);
        assertTrue(isSameEntryLog(expectedEntryLog, returnedEntryLog));
    }
}
  ```

  </details>

<div style="text-align: right;">
   <a href="#table-of-contents"> Back to Table of Contents </a>
</div>

<!-- ## Integration Testing

Integration testing in our application is performed by testing `Frontend` and `Backend`, where we ensure that the relevant features 
for each major component is working, before they are combined and tested through system testing

<div style="text-align: right;">
   <a href="#table-of-contents"> Back to Table of Contents </a>
</div> -->

<!-- ## System Testing

<div style="text-align: right;">
   <a href="#table-of-contents"> Back to Table of Contents </a>
</div> -->

<!-- @@author adenteo -->

## Instructions for manual testing

Refer to the [user guide](../docs/UserGuide.md#getting-started) on launching PocketPal.

### Feature Testing

The following section provides instructions and code snippets for the manual testing of all currently supported features
in PocketPal.

---

**Do note that the test cases provided are not exhaustive and may not cover all possible outcomes.**

---

### Add expense: /add

**Usage:** `/add <-d | -description DESCRIPTION> [EXTRA_DESCRIPTION...] <-c | -category CATEGORY> <-p | -price PRICE>`

__Test Case 1 (All required flags are provided):__

- **Prerequisites:** None
- __Input:__ `/add -d McDonalds -c Food -p 10.50`

<details>
<summary>Expected output:</summary>

```
________________________________________________
The following expenditure has been added:
Description: McDonalds
Price: $10.50
Category: Food
28 Mar 2023, 01:04:42
________________________________________________
Enter a command or /help to see the list of commands available.
```

</details>


__Test Case 2 (Missing price flag):__

- **Prerequisites:** None
- __Input:__ `/add -d McDonalds -c Food`

<details>
<summary>Expected output:</summary>

```
________________________________________________
Please specify the price using the '-p' flag!
________________________________________________
Enter a command or /help to see the list of commands available.
```

</details>

### View expense: /view

**Usage:** `/view [COUNT] [-c | -category CATEGORY] [-p | -price PRICE_MIN] [-p | -price PRICE_MAX]
[<-sd | -startdate START_DATE -ed | -enddate END_DATE>]`

__Test case 1 (No expenses exist):__

- **Prerequisites:** None.
- __Input:__ `/view`

<details>
<summary>Expected output:</summary>

```
________________________________________________
There are no entries available.
________________________________________________
Enter a command or /help to see the list of commands available.
```

</details>


__Test case 2 (Multiple expenses exist):__

- **Prerequisites:** At least **3** existing expenses.
- __Input:__ ```/view 3```

<details>
<summary>Expected output:</summary>

```
________________________________________________
These are the latest 3 entries.
<1>: McDonalds (Food) - $10.50 <<28 Mar 2023, 01:03:39>>
<2>: Air Jordan 1 (Clothing) - $200.00 <<28 Mar 2023, 01:04:30>>
<3>: Birthday Dinner (Food) - $150.00 <<28 Mar 2023, 01:04:42>>
________________________________________________

Enter a command or /help to see the list of commands available.
```

</details>

__Test case 3 (View entries in price range)__

- **Prerequisites:** At least **1** existing expense.
- __Input:__ ```/view -p 120.50 -p 210.00```

<details>
<summary>Expected output:</summary>

```
________________________________________________
These are the latest 2 entries.
<1>: Air Jordan 1 (Clothing) - $200.00 <<28 Mar 2023, 01:04:30>>
<2>: Birthday Dinner (Food) - $150.00 <<28 Mar 2023, 01:04:42>>
________________________________________________

Enter a command or /help to see the list of commands available.
```

</details>

### Delete expense: /delete

**Usage:** `/delete <EXPENSE_ID>`

You may view the list of existing expenses along with their corresponding indexes with `/view`.

__Test case 1:__

- **Prerequisites:** At least **3** expenses pre-added into the program, with the 3rd expense matching the one shown
  in the example above.
- __Input:__ `/delete 3`

<details>
<summary>Expected output:</summary>

```
________________________________________________
The following expenditure has been deleted:
Description: Birthday Dinner
Price: $150.00
Category: Food
28 Mar 2023, 01:03:39
________________________________________________
Enter a command or /help to see the list of commands available.
```

</details>

__Test case 2__

- **Prerequisites:** Fewer than **5** expenses pre-added into the program
- __Input:__ `/delete 20`

<details>
<summary>Expected output:</summary>

```
________________________________________________
Please enter a valid numerical index!
________________________________________________
Enter a command or /help to see the list of commands available.
```

</details>


__Test case 3__

- **Prerequisites:** At least **2** expenses pre-added into the program
- __Input:__ `/delete 1 2`

<details>
<summary>Expected output:</summary>

```
________________________________________________
The following expenditure has been deleted:
Description: Light bulb
Price: $10.20
Category: Utilities
28 Mar 2023, 01:04:42
________________________________________________
The following expenditure has been deleted:
Description: Pizza
Price: $8.30
Category: Food
28 Mar 2023, 01:04:30
________________________________________________
Enter a command or /help to see the list of commands available.
```

</details>

### Edit expense: /edit

**Usage:** `/edit <EXPENSE_ID> [-c | -category NEW_CATEGORY] [-p | -price NEW_PRICE] [-d | -description NEW_DESC]`

__Test case 1 (Editing all flags)__

- **Prerequisites:** At least **2** expenses pre-added into the program.
- __Input:__ `/edit 2 -p 300.50 -c others -d MacBook Air`

<details>
<summary>Expected output:</summary>

```
________________________________________________
The following expenditure has been updated:
Description: MacBook Air
Price: $300.50
Category: Others
________________________________________________
Enter a command or /help to see the list of commands available.
```

</details>

__Test case 2 (Editing price only)__

- **Prerequisites:** At least **2** expenses pre-added into the program, with the 2nd expense matching the one shown in
  the example above.
- __Input:__ `/edit 2 -p 300.50`

<details>
<summary>Expected output:</summary>

```
________________________________________________
The following expenditure has been updated:
Description: MacBook Air
Price: $300.50
Category: Others
________________________________________________
Enter a command or /help to see the list of commands available.
```

</details>

### Show help menu: /help

**Usage:** `/help`

__Test case__

- **Prerequisites:** None.
- __Input:__ `/help`

<details>
<summary>Expected output:</summary>

```
________________________________________________
PocketPal is a expense tracking app, optimised for use via a Command Line Interface.
Users can take advantage of the input flags for entering entries quickly.
Listed below are the various commands that are currently supported.

Add - Adds an expense to your current expenditure.
Usage: /add <DESCRIPTION> <-c CATEGORY> <-p PRICE>

Delete - Deletes a specified expense from your expenditure.
Usage: /delete <EXPENSE_ID>

Edit - Edits a specified expense in your current expenditure.
Usage: /edit <EXPENSE_ID> [FLAG...]

View - Displays a list of your current expenditure.
Usage: /view [COUNT]

Help - Displays the help menu.
Usage: /help

Exit - Terminates PocketPal.
Usage: /bye
________________________________________________
Enter a command or /help to see the list of commands available.
```

</details>

### Terminate program: /bye

**Usage:** `/bye`

__Test case__

- **Prerequisites:** None.
- __Input:__ `/delete 3`

<details>
<summary>Expected output:</summary>

```
________________________________________________
Bye. See you again :)
________________________________________________
```

</details>

---
More test cases will be added as more features are introduced.

<div style="text-align: right;">
   <a href="#table-of-contents"> Back to Table of Contents </a>
</div>

## Testing with sample data (from file)

PocketPal stores data in a *storage.txt* file under the "*data/*" directory. Each row in the "*storage.txt*" file
represents a single expense Entry. Each column in each row should have 3 columns, representing the *description* of the
Entry, *amount* associated with the Entry and *category* of the Entry in that order, and are separated with the ","
delimiter. All of them are in the String format.

An example *storage.txt* file that will be readable by PocketPal is as such:

```
Apple Juice,5.50,Food
Bus Card,50,Transportation
Paracetamol,10.39,Medical
```

which will give us 3 Entries.

As of the time of writing, the available categories are:

- Clothing
- Entertainment
- Food
- Medical
- Others
- Personal
- Transportation
- Utilities
- Income

An empty input for category is not allowed. If necessary, use the "Others" category.

### Exceptions

Exceptions are thrown for a couple of cases where files are being read. If you wish to test the exceptions, they can be
replicated as follows:

1. Delimiter is invalid: If the delimiter is not the comma (","), it is not recognised as a delimiter and will not be
   processed correctly.
   > Example row: Apple Juice|5.50|Food - In this case, the pipe ("|") is used as a delimiter, which is not allowed.
2. Amount is invalid: If the amount is not a numeric, it is not recognised as a valid amount and will not be processed
   correctly.
   > Example row: Apple Juice,5A6B,Food - In this case, the amount is "5A6B", which is not a numeric and therefore not
   > allowed.
3. Category is invalid: If the category is not a string from the list of allowed categories (see above), it is not
   recognised as a valid category and will not be processed correctly.
   > Example row: Apple Juice,5.50,Drink - In this case, the category is "Drink", which is not a valid category and
   > therefore not allowed.
4. Not enough columns: If a row has insufficient columns compared to what is needed, the Entry cannot be created.
   > Example row: Apple Juice,5.50 - In this case, there are only two categories which is not allowed.

<div style="text-align: right;">
   <a href="#table-of-contents"> Back to Table of Contents </a>
</div>

# Product scope

<div style="text-align: right;">
   <a href="#table-of-contents"> Back to Table of Contents </a>
</div>

## Target user profile

{Describe the target user profile}

<div style="text-align: right;">
   <a href="#table-of-contents"> Back to Table of Contents </a>
</div>

## Value proposition

{Describe the value proposition: what problem does it solve?}

# User Stories

| Version | As a ... | I want to ... | So that I can ... |
| ------- | -------- | ------------- | ----------------- |

<div style="text-align: right;">
   <a href="#table-of-contents"> Back to Table of Contents </a>
</div>

# Non-Functional Requirements

{Give non-functional requirements}

<div style="text-align: right;">
   <a href="#table-of-contents"> Back to Table of Contents </a>
</div>

<!-- # Glossary

* *glossary item* - Definition

<div style="text-align: right;">
   <a href="#table-of-contents"> Back to Table of Contents </a>
</div> -->

# Acknowledgements

## Documentation

- [Github REST API documentation](https://docs.github.com/en/rest/quickstart?apiVersion=2022-11-28)
- [Diagrams.net](https://app.diagrams.net/)
- PlantUML

## Storage

- [Function `makeFileIfNotExists` - StackOverflow](https://stackoverflow.com/questions/9620683/java-fileoutputstream-create-file-if-not-exists)
- [Deleting files - w3Schools](https://www.w3schools.com/java/java_files_delete.asp)
- [BufferedReader - Baeldung](https://www.baeldung.com/java-buffered-reader)

## Unit Tests

- [Assert Exceptions Thrown - Baeldung](https://www.baeldung.com/junit-assert-exception)
- [Arrange, Act, Assert](https://java-design-patterns.com/patterns/arrange-act-assert)

<div style="text-align: right;">
   <a href="#table-of-contents"> Back to Table of Contents </a>
</div><|MERGE_RESOLUTION|>--- conflicted
+++ resolved
@@ -28,12 +28,9 @@
         - [Implementation](#implementation-3)
   - [Backend](#backend)
     - [Storage](#storage)
-<<<<<<< HEAD
       - [Reading from Database](#reading-from-database)
       - [Writing to Database](#writing-to-database)
       - [Resetting Database](#resetting-database)
-=======
->>>>>>> 9d77affc
     - [API](#api)
       - [Endpoints](#endpoints)
         - [Creating a request](#creating-a-request)
