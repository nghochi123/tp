--- conflicted
+++ resolved
@@ -2,7 +2,6 @@
 
 ## Acknowledgements
 
-<<<<<<< HEAD
 ### Documentation
 
 - [Github REST API documentation](https://docs.github.com/en/rest/quickstart?apiVersion=2022-11-28)
@@ -19,11 +18,6 @@
 
 - [Assert Exceptions Thrown - Baeldung](https://www.baeldung.com/junit-assert-exception)
 - [Arrange, Act, Assert](https://java-design-patterns.com/patterns/arrange-act-assert)
-
-=======
-{list here sources of all reused/adapted ideas, code, documentation, and third-party libraries -- include links to the
-original source as well}
->>>>>>> fba29044
 
 ## Design & implementation
 
@@ -261,14 +255,13 @@
           Response response = TEST_BACKEND.requestEndpointEntries(request);
           EntryLog returnedEntryLog = EntryLogParser.deserialise(response.getData());
 
-<<<<<<< HEAD
           // Assert
           assertEquals(response.getResponseStatus(), ResponseStatus.OK);
           assertTrue(isSameEntryLog(expectedEntryLog, returnedEntryLog));
       }
   }
   ```
-=======
+  
 ### Parser
 
 The `Parser` class is a fundamental component instantiated as soon as PocketPal is initialised. Its __purpose__ is to
@@ -304,7 +297,6 @@
 command: `/add McDonalds -c Food -p 10.50`
 
 ![ParserSequenceDiagram](../../ParserSequenceDiagram.png)
->>>>>>> fba29044
 
 ## Product scope
 
@@ -319,13 +311,7 @@
 ## User Stories
 
 | Version | As a ... | I want to ...             | So that I can ...                                           |
-<<<<<<< HEAD
-| ------- | -------- | ------------------------- | ----------------------------------------------------------- |
-=======
 |---------|----------|---------------------------|-------------------------------------------------------------|
->>>>>>> fba29044
-| v1.0    | new user | see usage instructions    | refer to them when I forget how to use the application      |
-| v2.0    | user     | find a to-do item by name | locate a to-do without having to go through the entire list |
 
 ## Non-Functional Requirements
 
