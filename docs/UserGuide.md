<!-- omit in toc -->

# User Guide

<!-- omit in toc -->

## Table of Contents

- [User Guide](#user-guide)
  - [Table of Contents](#table-of-contents)
  - [Introduction](#introduction)
  - [Getting Started](#getting-started)
  - [Features](#features)
    - [Adding an entry: `/add`](#adding-an-entry-add)
      - [Supported Categories](#supported-categories)
    - [Deleting an entry: `/delete`](#deleting-an-entry-delete)
    - [Edit an entry: `/edit`](#edit-an-entry-edit)
    - [View an entry: `/view`](#view-an-entry-view)
    - [Filter options](#filter-options)
    - [Show help menu: `/help`](#show-help-menu-help)
    - [Exit Program: `/bye`](#exit-program-bye)
  - [Command Summary](#command-summary)
  - [Frequently Asked Questions](#frequently-asked-questions)

## Introduction

PocketPal is an expense tracking command line application that allows users to record their expenses in different
categories. Subsequently, users can monitor their expenses within a specified timeframe, or price range. They may also
monitor expenses in certain categories. This makes it easier for users to plan their budgets and make better financial
decisions.

## Getting Started

1. Ensure that you have Java `11` and above
   installed [(Installation Guide)](https://docs.oracle.com/en/java/javase/11/install/overview-jdk-installation.html#GUID-8677A77F-231A-40F7-98B9-1FD0B48C346A)
2. Download our latest release of `PocketPal.jar` [here](https://github.com/AY2223S2-CS2113-W15-2/tp/releases)
3. Run the application
   with `java -jar PocketPal.jar` [(Running JAR Guide)](https://se-education.org/guides/tutorials/jar.html#running-jar-files)
4. You should see the following welcome screen
   ```
   Welcome to
   _____           _        _   _____      _
   |  __ \         | |      | | |  __ \    | |
   | |__) |__   ___| | _____| |_| |__) |_ _| |
   |  ___/ _ \ / __| |/ / _ \ __|  ___/ _` | |
   | |  | (_) | (__|   <  __/ |_| |  | (_| | |
   |_|   \___/ \___|_|\_\___|\__|_|   \__,_|_|

   How may I help you?
   ________________________________________________
   Enter a command or /help to see the list of commands available.
   > 
   ```
5. To enter an entry, you may use [`/add`](#adding-an-entry-add-add),
   or enter [`/help`](#show-help-menu-help-help) to view the help menu.

<!-- @@author adenteo -->
> The table below provides a summary of all the currently supported features in PocketPal.
> More detailed explanations on the usage of the commands are provided as well.

## Features

This user guide adopts the following conventions for the command-line syntax:

+ Angle brackets (`<>`) indicate that the enclosed arguments are mandatory.
+ Square brackets (`[]`) indicate that the enclosed arguments are optional.
+ Ellipsis (`...`) indicate that the preceding argument can be repeated several times in one command.
+ Pipe or vertical line (`|`) indicates a choice within an argument. You can select either one of them, but cannot
  select more than one.

**IMPORTANT NOTES**

- All arguments starting with a dash (`-`) will be treated as options. This includes negative integers, which would trigger unknown options exception

- For all specified options, only the arguments that follow the first declaration will be parsed. **i.e. any
  subsequent re-declarations of the same option will be ignored.**<br>For example, for the following
  input:<br>`/view -c food -c clothing`<br>Only entries in the `food` category will be listed.

If you face any problems, do visit the [FAQ](#frequently-asked-questions) segment!

| Command                              |                     Function                      |
|--------------------------------------|:-------------------------------------------------:|
| [/add](#adding-an-entry-add)         |                   Adds an entry                   |
| [/delete](#deleting-an-entry-delete) |                 Deletes an entry                  |
| [/edit](#edit-an-entry-edit)         |                  Edits an entry                   |
| [/view](#view-an-entry-view)         | Displays details of an entry e.g. Price, Category |
| [/help](#show-help-menu-help)        |              Displays the help menu               |
| [/bye](#exit-program-bye)            |              Terminates the program               |

<div style="text-align: right;">
   <a href="#table-of-contents"> Back to Table of Contents </a>
</div>

### Adding an entry: `/add`

Adds an entry to your current account.

Format: `/add -d <description> -c <category> -p <price>`

Options:

- `-d <description>`<br>`-description <description>`<br>Description of the entry.
    - All characters except comma (,) are valid.
    - Multiple words separated by spaces are allowed. However, a word should not start with dash (`-`) or it will be
      treated as an option.


- `-c <category>`<br>`-category <category>`<br>Category of the entry.
    - Must be a **one-word** category currently [supported](#supported-categories) in PocketPal.
    - Non case-sensitive.


<<<<<<< HEAD
- `-p <price>`<br>`-price <price>`<br>Price of the entry.
    - Must be a positive numeric or decimal value.
=======
- `-p <price>`<br>`-price <price>`<br>Price of the expense.
    - Must be a positive numeric or decimal value with no more than 2 decimal points.
>>>>>>> aca14205
    - Minimum value: `0.01`
    - Maximum value: `999999999.99`


- The order of the options are interchangeable, but they are all **required**.

#### Supported Categories

These are the categories currently supported by PocketPal:

`Clothing, Entertainment, Food, Medical, Personal, Transportation, Utilities, Others, Income`

---
Note: An entry with category `Income` will be added to your total income which can be seen in `/view`.

---


Example of usage:

`/add -d Lunch at McDonalds -category Food -price 19.9`

`/add -d Apple Macbook Air -p 1300 -category Personal`

`/add -p 1300 -c Personal -d Apple Macbook Air`

<div style="text-align: right;">
   <a href="#table-of-contents"> Back to Table of Contents </a>
</div>

### Deleting an entry: `/delete`

Deletes specified entry(s) from your current account.

The entry IDs can be obtained from the [`/view`](#view-an-entry-view) command.

Format: `/delete <index> [additional_index...]`

- `index`, `additional_index`: Index of the entry to be deleted.
    - Index must be a positive integer. The maximum index allowed is the total number of existing entries.
    - Additional indexes must be separated by spaces.

Example of usage:

`/delete 5`

`/delete 4 6 10`

<div style="text-align: right;">
   <a href="#table-of-contents"> Back to Table of Contents </a>
</div>

### Edit an entry: `/edit`

Edits a specified entry in your current account with the given flag(s).

Format: `/edit <index> [options]`

- `index`: Index of the entry to be deleted.
    - Only digits characters are allowed.
    - The maximum index allowed is the number of existing entries.

Options:

- `-d | -description` `<description>`: New description of the entry.
    - All characters except comma (,) are valid.
    - Multiple words are allowed.


- `-c | -category` `<category>`: New category of the entry.
    - Must be a **one-word** category currently [supported](#supported-categories) in PocketPal.
    - Non case-sensitive.


<<<<<<< HEAD
- `-p | -price` `<price>`: New price of the entry.
    - Must be a non-negative numeric or decimal value.
=======
- `-p | -price` `<price>`: New price of the expense.
    - Must be a non-negative numeric or decimal value with no more than 2 decimal points.
>>>>>>> aca14205

The order of the options are interchangeable.

At least **one** of the options **must** be specified.

Example of usage:

`/edit 5 -p 10.50`

`/edit 5 -description Grab to school -c Transportation`

<div style="text-align: right;">
   <a href="#table-of-contents"> Back to Table of Contents </a>
</div>

### View an entry: `/view`

Displays a list of your current entries.

Format: `/view [count] [filter_options]`

- `count`: Number of entries to be listed.
    - Only digits characters are allowed.
    - If not specified, or if count is greater than number of existing entries, all entries will be listed.

### Filter options

**Filter by category**

- `-c | -category`  `<category>`: Category of entries to be listed.
    - Must be a **one-word** category currently supported in PocketPal.
    - Non case-sensitive.
    - If not specified, entries of all categories will be listed.

**Filter by price**

- `-sp | -startprice` `<min_price>`: Minimum price of entries to be listed.
- `-ep | -endprice` `<max_price>` Maximum price of entries to be listed.

Note:

- If `max_price` and `min_price` are both specified, all entries between and **inclusive** of `min_price` and
  `max_price` will
  be listed.
<<<<<<< HEAD
- If only `min_price` is specified, all entries greater than or equal to `min_price` will be listed.
- If only `max_price` is specified, all entries smaller than or equal to `max_price` will be listed.
- `min_price` should not be greater than `max_price`.
- If both specified prices are the same, the entries with that exact price will be listed.
=======
- If only `min_price` is specified, all expenses greater than or equal to `min_price` will be listed.
- If only `max_price` is specified, all expenses smaller than or equal to `max_price` will be listed.
- `min_price` **must** be smaller than `max_price`.
- All prices should have no more than 2 decimal points.
>>>>>>> aca14205

**Filter by date range**

- `-sd, -startdate` `<start_date>`: Starting date of entries to be listed.
- `-ed, -enddate` `<end_date>`: Ending date of entries to be listed.

Note:

- `start_date`, `end_date` must be in `dd/MM/yyyy` format.
    - `dd` - Day of the month, from 01 to 31
    - `MM` - Month of the year, from 01 to 12
    - `yyyy` - Supported year, from 0001 to 9999

- Both flags are **required** if user wishes to use this
  option.
- `start_date` should not be after `end_date`.
- If both specified dates are the same, the entries on that date will be listed.

Order of options are **interchangeable**.

Example of usage:

`/view 10`

`/view -c food`

`/view -sd 12/03/2023 -ed 11/04/2023 -c food`

`/view -c food -sp 2 -sd 12/03/2023 -ed 11/04/2023`

<div style="text-align: right;">
   <a href="#table-of-contents"> Back to Table of Contents </a>
</div>

### Show help menu: `/help`

Displays the help menu.

Format: `/help`

<div style="text-align: right;">
   <a href="#table-of-contents"> Back to Table of Contents </a>
</div>

### Exit Program: `/bye`

Terminates PocketPal.

Format: `/bye`

<div style="text-align: right;">
   <a href="#table-of-contents"> Back to Table of Contents </a>
</div>

## Command Summary

| Command | Format                                                                                                                                                                                                                     |
|--------:|----------------------------------------------------------------------------------------------------------------------------------------------------------------------------------------------------------------------------|
|    /add | /add -d &lt;description&gt; -c &lt;category&gt;<br/>-p &lt;price&gt;<br/>e.g. <code>/add -d Gucci Bag -c Others -p 2000</code>                                                                                             |
|   /view | /view [count] [-c &lt;category&gt;] <br/>[-sp &lt;startprice&gt;] [-ep &lt;endprice&gt;]<br/>[-sd &lt;start_date&gt; -ed &lt;end_date&gt;] <br/>e.g. <code>/view -c food</code><br/>e.g.<code>/view -sp 100 -ep 200</code> |
|   /edit | /edit &lt;index&gt; [-c &lt;category&gt;] [-p &lt;price&gt;]<br/>[-d &lt;description&gt;]<br/>e.g. <code>/edit 1 -d Gucci Wallet -p 3000</code>                                                                            |
| /delete | /delete &lt;index&gt; [additional_index...]<br/>e.g. <code>/delete 1</code><br/>e.g. <code>/delete 1 5 10</code>                                                                                                           |
|   /help | /help                                                                                                                                                                                                                      |
|    /bye | /bye                                                                                                                                                                                                                       |

<!-- @@author -->

<div style="text-align: right;">
   <a href="#table-of-contents"> Back to Table of Contents </a>
</div>

## Frequently Asked Questions

> __Q:__ I am facing trouble starting the application. Do you know what might be the issue?
>
> __A:__ Please ensure that you have Java `11` and above installed on your machine.
> You may find more instructions at the [Getting Started](#getting-started) section

> __Q:__ How do I know whether the data entered is saved?
>
> __A:__ Your data is saved automatically when you interact with the application.
> There is no need to manually perform the save operation.

> __Q:__ How do I transfer my application data to another computer?
>
> __A:__ Your application data stored in `data/storage.txt`. To use PocketPal on another device,
> simply copy the `data` folder to the same directory as `PocketPal.jar` and start the
> application as per normal. Your stored entries will be automatically loaded.

> __Q:__ My application crashed. How do I report the problem to the developers?
>
> __A:__ We are sorry for the unpleasant experience with PocketPal, and we would be more than happy
> to solve the issue. You may file an issue on our GitHub stating how you arrived at the
> problem, so that our developers can assist you with the issue. Please also attach the application
> logs, which can be found at `logs/pocketpal.txt`

> __Q:__ I am a developer. How can I find the source code and contribute to PocketPal?
>
> __A:__ PocketPal is an open-source application, and we welcome developers to share their ideas.

>        You may find the source code on [GitHub](https://github.com/AY2223S2-CS2113-W15-2/tp/).
>
> __Q:__ I accidentally touched the data in my `storage.txt` file - what do I do?
>
> __A:__ The data in the `storage.txt` file is saved in the format `DESCRIPTION,PRICE,CATEGORY,DATE`. Make sure the data
> in the file is in the correct format, or else it will be overwritten with a blank data file. The category must be
> capitalized, and the date must be in the format `D MMM YYYY; HH:MM`.

<div style="text-align: right;">
   <a href="#table-of-contents"> Back to Table of Contents </a>
</div>
<|MERGE_RESOLUTION|>--- conflicted
+++ resolved
@@ -110,13 +110,8 @@
     - Non case-sensitive.
 
 
-<<<<<<< HEAD
-- `-p <price>`<br>`-price <price>`<br>Price of the entry.
-    - Must be a positive numeric or decimal value.
-=======
 - `-p <price>`<br>`-price <price>`<br>Price of the expense.
     - Must be a positive numeric or decimal value with no more than 2 decimal points.
->>>>>>> aca14205
     - Minimum value: `0.01`
     - Maximum value: `999999999.99`
 
@@ -191,13 +186,8 @@
     - Non case-sensitive.
 
 
-<<<<<<< HEAD
-- `-p | -price` `<price>`: New price of the entry.
-    - Must be a non-negative numeric or decimal value.
-=======
 - `-p | -price` `<price>`: New price of the expense.
     - Must be a non-negative numeric or decimal value with no more than 2 decimal points.
->>>>>>> aca14205
 
 The order of the options are interchangeable.
 
@@ -240,19 +230,12 @@
 Note:
 
 - If `max_price` and `min_price` are both specified, all entries between and **inclusive** of `min_price` and
-  `max_price` will
-  be listed.
-<<<<<<< HEAD
-- If only `min_price` is specified, all entries greater than or equal to `min_price` will be listed.
-- If only `max_price` is specified, all entries smaller than or equal to `max_price` will be listed.
-- `min_price` should not be greater than `max_price`.
-- If both specified prices are the same, the entries with that exact price will be listed.
-=======
+  `max_price` will be listed.
 - If only `min_price` is specified, all expenses greater than or equal to `min_price` will be listed.
 - If only `max_price` is specified, all expenses smaller than or equal to `max_price` will be listed.
-- `min_price` **must** be smaller than `max_price`.
+- `min_price` should not be greater than `max_price`.
 - All prices should have no more than 2 decimal points.
->>>>>>> aca14205
+- If both specified prices are the same, the entries with that exact price will be listed.
 
 **Filter by date range**
 
