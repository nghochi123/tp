<!-- omit in toc -->

# User Guide

<!-- omit in toc -->

## Table of Contents

- [Introduction](#introduction)
- [Getting Started](#getting-started)
- [Features](#features)
    - [Adding an expense: `/add`](#adding-an-expense-add)
    - [Deleting an expense: `/delete`](#deleting-an-expense-delete)
    - [Edit an expense: `/edit`](#edit-an-expense-edit)
    - [View an expense: `/view`](#view-an-expense-view)
    - [Show help menu: `/help`](#show-help-menu-help)
    - [Exit Program: `/bye`](#exit-program-bye)
    - [Supported Categories](#supported-categories)
- [Command Summary](#command-summary)
- [Frequently Asked Questions](#frequently-asked-questions)

## Introduction
PocketPal is an expense tracking command line application that allows users to record their expenses in different 
categories. Subsequently, users can monitor their expenses within a specified timeframe, or price range. They may also 
monitor expenses in certain categories. This makes it easier for users to plan their budgets and make better financial 
decisions.

## Getting Started

1. Ensure that you have Java `11` and above
   installed [(Installation Guide)](https://docs.oracle.com/en/java/javase/11/install/overview-jdk-installation.html#GUID-8677A77F-231A-40F7-98B9-1FD0B48C346A)
2. Download our latest release of `PocketPal.jar` [here](https://github.com/AY2223S2-CS2113-W15-2/tp/releases)
3. Run the application
   with `java -jar PocketPal.jar` [(Running JAR Guide)](https://se-education.org/guides/tutorials/jar.html#running-jar-files)
4. You should see the following welcome screen
   ```
   Welcome to
   _____           _        _   _____      _
   |  __ \         | |      | | |  __ \    | |
   | |__) |__   ___| | _____| |_| |__) |_ _| |
   |  ___/ _ \ / __| |/ / _ \ __|  ___/ _` | |
   | |  | (_) | (__|   <  __/ |_| |  | (_| | |
   |_|   \___/ \___|_|\_\___|\__|_|   \__,_|_|

   How may I help you?
   ________________________________________________
   Enter a command or /help to see the list of commands available.
   > 
   ```
5. To enter an entry, you may use [`/add`](#adding-an-expense-add-add),
   or enter [`/help`](#show-help-menu-help-help) to view the help menu.

<!-- @@author adenteo -->
> The table below provides a summary of all the currently supported features in PocketPal.
> More detailed explanations on the usage of the commands are provided as well.

## Features

This user guide adopts the following conventions for the command-line syntax:

+ Angle brackets (`<>`) indicate that the enclosed arguments are mandatory.
+ Square brackets (`[]`) indicate that the enclosed arguments are optional.
+ Ellipsis (`...`) indicate that the preceding argument can be repeated several times in one command.
+ Pipe or vertical line (`|`) indicates a choice within an argument. You can select either one of them, but cannot
  select more than one.

**IMPORTANT NOTES**

- All arguments starting with a dash (`-`) will be treated as options.

- For all specified options, only the arguments that follow the first declaration will be parsed. **i.e. any
  subsequent re-declarations of the same option will be ignored.**<br>For example, for the following input:<br>`/view -c food -c clothing`<br>Only expenses in the `food` category will be listed.

If you face any problems, do visit the [FAQ](#frequently-asked-questions) segment!

| Command                                |                      Function                       |
|----------------------------------------|:---------------------------------------------------:|
| [/add](#adding-an-expense-add)         |                   Adds an expense                   |
| [/delete](#deleting-an-expense-delete) |                 Deletes an expense                  |
| [/edit](#edit-an-expense-edit)         |                  Edits an expense                   |
| [/view](#view-an-expense-view)         | Displays details of an expense e.g. Price, Category |
| [/help](#show-help-menu-help)          |               Displays the help menu                |
| [/bye](#exit-program-bye)              |               Terminates the program                |

<div style="text-align: right;">
   <a href="#table-of-contents"> Back to Table of Contents </a>
</div>

### Adding an expense: `/add`

Adds an expense to your current expenditure.

Format: `/add -d <description> -c <category> -p <price>`

Options:

- `-d <description>`<br>`-description <description>`<br>Description of the expense.
    - All characters except comma (,) are valid.
    - Multiple words separated by spaces are allowed. However, a word should not start with dash (`-`) or it will be
      treated as an option.


- `-c <category>`<br>`-category <category>`<br>Category of the expense.
    - Must be a **one-word** category currently [supported](#supported-categories) in PocketPal.
    - Non case-sensitive.


- `-p <price>`<br>`-price <price>`<br>Price of the expense.
    - Must be a positive numeric or decimal value.
    - Minimum value: `0.01`
    - Maximum value: `999999999.99`


- The order of the options are interchangeable, but they are all **required**.

Example of usage:

`/add -d Lunch at McDonalds -category Food -price 19.9`

`/add -d Apple Macbook Air -p 1300 -category Personal`

`/add -p 1300 -c Personal -d Apple Macbook Air`

<div style="text-align: right;">
   <a href="#table-of-contents"> Back to Table of Contents </a>
</div>

### Deleting an expense: `/delete`

Deletes specified expense(s) from your current expenditure.

The expense IDs can be obtained from the [`/view`](#view-an-expense-view) command.

Format: `/delete <index> [additional_index...]`

- `index`, `additional_index`: Index of the expense to be deleted.
    - Index must be a positive integer. The maximum index allowed is the total number of existing expenses.
    - Additional indexes must be separated by spaces.

Example of usage:

`/delete 5`

`/delete 4 6 10`

<div style="text-align: right;">
   <a href="#table-of-contents"> Back to Table of Contents </a>
</div>

### Edit an expense: `/edit`

Edits a specified expense in your current expenditure with the given flag(s).

Format: `/edit <index> [options]`

- `index`: Index of the expense to be deleted.
    - Only digits characters are allowed.
    - The maximum index allowed is the number of existing expenses.

Options:

- `-d | -description` `<description>`: New description of the expense.
    - All characters except comma (,) are valid.
    - Multiple words are allowed.


- `-c | -category` `<category>`: New category of the expense.
    - Must be a **one-word** category currently [supported](#supported-categories) in PocketPal.
    - Non case-sensitive.


- `-p | -price` `<price>`: New price of the expense.
    - Must be a non-negative numeric or decimal value.

The order of the options are interchangeable.

At least **one** of the options **must** be specified.

Example of usage:

`/edit 5 -p 10.50`

`/edit 5 -description Grab to school -c Transportation`

<div style="text-align: right;">
   <a href="#table-of-contents"> Back to Table of Contents </a>
</div>

### View an expense: `/view`

Displays a list of your current expenditure.

<<<<<<< HEAD
Format: `/view [COUNT] [-c | -category CATEGORY] [-sp | -startprice PRICE_MIN] [-ep | -endprice PRICE_MAX]
[<-sd | -startdate START_DATE -ed | -enddate END_DATE>]`

- `COUNT` must be a whole number. If not specified, all the expenditures will be listed.
- `CATEGORY` must be a supported category. If not specified, expenditures from all categories will be listed.
- `PRICE_MIN`, `PRICE_MAX` must be more than 0. If `PRICE_MAX` is not specified, all expenses with a higher price than
  `PRICE_MIN` price will be displayed.
- `START_DATE`, `END_DATE` must be in `dd/MM/yy` format. **Both flags are required if user wishes to use this
  filter feature.**
=======
Format: `/view [count] [filter_options]`

- `count`: Number of expenses to be listed.
    - Only digits characters are allowed.
    - If not specified, or if count is greater than number of existing expenses, all expenses will be listed.

### Filter options

**Filter by category**

- `-c | -category`  `<category>`: Category of expenses to be listed.
    - Must be a **one-word** category currently [supported](#supported-categories) in PocketPal.
    - Non case-sensitive.
    - If not specified, expenses of all categories will be listed.

**Filter by price**

- `-sp | -startprice` `<min_price>`: Minimum price of expenses to be listed.
- `-ep | -endprice` `<max_price>` Maximum price of expenses to be listed.

Note:

- If `max_price` and `min_price` are both specified, all expenses between and **inclusive** of `min_price` and
  `max_price` will
  be listed.
- If only `min_price` is specified, all expenses greater than or equal to `min_price` will be listed.
- If only `max_price` is specified, all expenses smaller than or equal to `max_price` will be listed.
- `min_price` **must** be smaller than `max_price`.

**Filter by date range**

- `-sd, -startdate` `<start_date>`: Starting date of expenses to be listed.
- `-ed, -enddate` `<end_date>`: Ending date of expenses to be listed.

Note:

- `start_date`, `end_date` must be in `dd/MM/yy` format.
- Both flags are **required** if user wishes to use this
  option.
- `start_date` should not be after `end_date`.
- If both specified dates are the same, the expenses on that date will be listed.

Order of options are **interchangeable**.
>>>>>>> 644df687

Example of usage:

`/view 10`

`/view -c food`

`/view -sd 12/03/23 -ed 11/04/23 -c food`

`/view -c food -sp 2 -sd 12/03/23 -ed 11/04/23`

<div style="text-align: right;">
   <a href="#table-of-contents"> Back to Table of Contents </a>
</div>

### Show help menu: `/help`

Displays the help menu.

Format: `/help`

<div style="text-align: right;">
   <a href="#table-of-contents"> Back to Table of Contents </a>
</div>

### Exit Program: `/bye`

Terminates PocketPal.

Format: `/bye`

<div style="text-align: right;">
   <a href="#table-of-contents"> Back to Table of Contents </a>
</div>

### Supported Categories

These are the categories currently supported by PocketPal:

`Clothing, Entertainment, Food, Medical, Personal, Transportation, Utilities, Income, Others`

<div style="text-align: right;">
   <a href="#table-of-contents"> Back to Table of Contents </a>
</div>

## Command Summary

| Command | Format                                                                                                                     |
|--------:|----------------------------------------------------------------------------------------------------------------------------|
|    /add | /add -d &lt;description&gt; -c &lt;category&gt;<br/>-p &lt;price&gt;                                                       |
|   /view | /view [count] [-c &lt;category&gt;] [-p &lt;price&gt;]<br/>[-sd &lt;start_date&gt; -ed &lt;end_date&gt;]                   |
|   /edit | /edit &lt;index&gt; [-c &lt;category&gt;]<br/>[-sp &lt;startprice&gt;] [-ep &lt;endprice&gt;]<br/>[-d &lt;description&gt;] |
| /delete | /delete &lt;index&gt; [additional_index...]                                                                                |
|   /help | /help                                                                                                                      |
|    /bye | /bye                                                                                                                       |

<!-- @@author -->

<div style="text-align: right;">
   <a href="#table-of-contents"> Back to Table of Contents </a>
</div>

## Frequently Asked Questions

> __Q:__ I am facing trouble starting the application. Do you know what might be the issue?
>
> __A:__ Please ensure that you have Java `11` and above installed on your machine.
> You may find more instructions at the [Getting Started](#getting-started) section

> __Q:__ How do I know whether the data entered is saved?
>
> __A:__ Your data is saved automatically when you interact with the application.
> There is no need to manually perform the save operation.

> __Q:__ How do I transfer my application data to another computer?
>
> __A:__ Your application data stored in `data/storage.txt`. To use PocketPal on another device,
> simply copy the `data` folder to the same directory as `PocketPal.jar` and start the
> application as per normal. Your stored entries will be automatically loaded.

> __Q:__ My application crashed. How do I report the problem to the developers?
>
> __A:__ We are sorry for the unpleasant experience with PocketPal, and we would be more than happy
> to solve the issue. You may file an issue on our GitHub stating how you arrived at the
> problem, so that our developers can assist you with the issue. Please also attach the application
> logs, which can be found at `logs/pocketpal.txt`

> __Q:__ I am a developer. How can I find the source code and contribute to PocketPal?
>
> __A:__ PocketPal is an open-source application, and we welcome developers to share their ideas.

>        You may find the source code on [GitHub](https://github.com/AY2223S2-CS2113-W15-2/tp/).
> 
> __Q:__ I accidentally touched the data in my `storage.txt` file - what do I do?
>
> __A:__ The data in the `storage.txt` file is saved in the format `DESCRIPTION,PRICE,CATEGORY,DATE`. Make sure the data in the file is in the correct format, or else it will be overwritten with a blank data file. The category must be capitalized, and the date must be in the format `D MMM YYYY; HH:MM`.

<div style="text-align: right;">
   <a href="#table-of-contents"> Back to Table of Contents </a>
</div>
<|MERGE_RESOLUTION|>--- conflicted
+++ resolved
@@ -190,17 +190,6 @@
 
 Displays a list of your current expenditure.
 
-<<<<<<< HEAD
-Format: `/view [COUNT] [-c | -category CATEGORY] [-sp | -startprice PRICE_MIN] [-ep | -endprice PRICE_MAX]
-[<-sd | -startdate START_DATE -ed | -enddate END_DATE>]`
-
-- `COUNT` must be a whole number. If not specified, all the expenditures will be listed.
-- `CATEGORY` must be a supported category. If not specified, expenditures from all categories will be listed.
-- `PRICE_MIN`, `PRICE_MAX` must be more than 0. If `PRICE_MAX` is not specified, all expenses with a higher price than
-  `PRICE_MIN` price will be displayed.
-- `START_DATE`, `END_DATE` must be in `dd/MM/yy` format. **Both flags are required if user wishes to use this
-  filter feature.**
-=======
 Format: `/view [count] [filter_options]`
 
 - `count`: Number of expenses to be listed.
@@ -244,7 +233,6 @@
 - If both specified dates are the same, the expenses on that date will be listed.
 
 Order of options are **interchangeable**.
->>>>>>> 644df687
 
 Example of usage:
 
