# About us

<<<<<<< HEAD
| Display                                             |   Name   |            Github Profile            |             Portfolio             |
| --------------------------------------------------- | :------: | :----------------------------------: | :-------------------------------: |
| ![](https://via.placeholder.com/100.png?text=Photo) | Aden Teo | [Github](https://github.com/adenteo) | [Portfolio](docs/team/adenteo.md) |
| ![](https://via.placeholder.com/100.png?text=Photo) | Don Joe  |    [Github](https://github.com/)     | [Portfolio](docs/team/johndoe.md) |
| ![](https://via.placeholder.com/100.png?text=Photo) | Ron John |    [Github](https://github.com/)     | [Portfolio](docs/team/johndoe.md) |
| ![](https://via.placeholder.com/100.png?text=Photo) | John Roe |    [Github](https://github.com/)     | [Portfolio](docs/team/johndoe.md) |
| ![](https://via.placeholder.com/100.png?text=Photo) | Don Roe  |    [Github](https://github.com/)     | [Portfolio](docs/team/johndoe.md) |
=======
Display | Name | Github Profile | Portfolio 
--------|:----:|:--------------:|:---------:
![](https://avatars.githubusercontent.com/u/87897838?v=4) | Jin Xuan Ow Yong | [Github](https://github.com/jinxuan-owyong) | [Portfolio](docs/team/jinxuan-owyong.md)
![](https://via.placeholder.com/100.png?text=Photo) |  Shawn   | [Github](https://github.com/) | [Portfolio](docs/team/johndoe.md)
![](https://via.placeholder.com/100.png?text=Photo) | Kacey Chew | [Github](https://github.com/kaceycsn/) | [Portfolio](docs/team/johndoe.md)
![](https://via.placeholder.com/100.png?text=Photo) | Don Joe | [Github](https://github.com/) | [Portfolio](docs/team/johndoe.md)
![](https://via.placeholder.com/100.png?text=Photo) | Ron John | [Github](https://github.com/) | [Portfolio](docs/team/johndoe.md)
>>>>>>> 82075de0
<|MERGE_RESOLUTION|>--- conflicted
+++ resolved
@@ -1,19 +1,11 @@
 # About us
 
-<<<<<<< HEAD
-| Display                                             |   Name   |            Github Profile            |             Portfolio             |
-| --------------------------------------------------- | :------: | :----------------------------------: | :-------------------------------: |
-| ![](https://via.placeholder.com/100.png?text=Photo) | Aden Teo | [Github](https://github.com/adenteo) | [Portfolio](docs/team/adenteo.md) |
-| ![](https://via.placeholder.com/100.png?text=Photo) | Don Joe  |    [Github](https://github.com/)     | [Portfolio](docs/team/johndoe.md) |
-| ![](https://via.placeholder.com/100.png?text=Photo) | Ron John |    [Github](https://github.com/)     | [Portfolio](docs/team/johndoe.md) |
-| ![](https://via.placeholder.com/100.png?text=Photo) | John Roe |    [Github](https://github.com/)     | [Portfolio](docs/team/johndoe.md) |
-| ![](https://via.placeholder.com/100.png?text=Photo) | Don Roe  |    [Github](https://github.com/)     | [Portfolio](docs/team/johndoe.md) |
-=======
+
 Display | Name | Github Profile | Portfolio 
 --------|:----:|:--------------:|:---------:
 ![](https://avatars.githubusercontent.com/u/87897838?v=4) | Jin Xuan Ow Yong | [Github](https://github.com/jinxuan-owyong) | [Portfolio](docs/team/jinxuan-owyong.md)
+![](https://via.placeholder.com/100.png?text=Photo) | Aden Teo | [Github](https://github.com/adenteo) | [Portfolio](docs/team/adenteo.md)
 ![](https://via.placeholder.com/100.png?text=Photo) |  Shawn   | [Github](https://github.com/) | [Portfolio](docs/team/johndoe.md)
 ![](https://via.placeholder.com/100.png?text=Photo) | Kacey Chew | [Github](https://github.com/kaceycsn/) | [Portfolio](docs/team/johndoe.md)
 ![](https://via.placeholder.com/100.png?text=Photo) | Don Joe | [Github](https://github.com/) | [Portfolio](docs/team/johndoe.md)
 ![](https://via.placeholder.com/100.png?text=Photo) | Ron John | [Github](https://github.com/) | [Portfolio](docs/team/johndoe.md)
->>>>>>> 82075de0
