--- conflicted
+++ resolved
@@ -1,19 +1,9 @@
 # About Us
 
-<<<<<<< HEAD
 | Display                                                   |         Name          |                     Github Profile                      |                Portfolio                |
 | --------------------------------------------------------- |:---------------------:|:-------------------------------------------------------:|:---------------------------------------:|
 | ![](https://avatars.githubusercontent.com/u/88359484?v=4)       |       Aden Teo        |          [Github](https://github.com/adenteo)           |      [Portfolio](team/adenteo.md)       |
-| ![](https://avatars.githubusercontent.com/u/87897838?v=4) |   Jin Xuan Ow Yong    |       [Github](https://github.com/jinxuan-owyong)       |   [Portfolio](team/jinxuan-owyong.md)   |
-| ![](https://via.placeholder.com/100.png?text=Photo)       |      Kacey Chew       |         [Github](https://github.com/kaceycsn/)          |      [Portfolio](team/johndoe.md)       |
-| ![](https://avatars.githubusercontent.com/u/35862661?v=4) |       Ng Ho Chi       |         [Github](https://github.com/nghochi123)         |      [Portfolio](team/nghochi.md)       |
-| ![](https://via.placeholder.com/100.png?text=Photo)       | Shawn Leong Huen Weng |        [Github](https://github.com/leonghuenweng)       |   [Portfolio](team/leonghuenweng.md)    |
-=======
-| Display                                                   |         Name          |                     Github Profile                      |                Portfolio                 |
-| --------------------------------------------------------- |:---------------------:|:-------------------------------------------------------:|:----------------------------------------:|
-| ![](https://via.placeholder.com/100.png?text=Photo)       |       Aden Teo        |          [Github](https://github.com/adenteo)           |    [Portfolio](docs/team/adenteo.md)     |
 | ![](https://avatars.githubusercontent.com/u/87897838?v=4) |   Jin Xuan Ow Yong    |       [Github](https://github.com/jinxuan-owyong)       | [Portfolio](docs/team/jinxuan-owyong.md) |
 | ![](https://via.placeholder.com/100.png?text=Photo)       |      Kacey Chew       |         [Github](https://github.com/kaceycsn/)          |    [Portfolio](docs/team/johndoe.md)     |
 | ![](https://avatars.githubusercontent.com/u/35862661?v=4) |       Ng Ho Chi       |         [Github](https://github.com/nghochi123)         |    [Portfolio](docs/team/nghochi123.md)     |
-| ![](https://via.placeholder.com/100.png?text=Photo)       | Shawn Leong Huen Weng |        [Github](https://github.com/leonghuenweng)       | [Portfolio](docs/team/leonghuenweng.md)  |
->>>>>>> 635fe5c7
+| ![](https://via.placeholder.com/100.png?text=Photo)       | Shawn Leong Huen Weng |        [Github](https://github.com/leonghuenweng)       | [Portfolio](docs/team/leonghuenweng.md)  |